// Modifications copyright (C) 2020 Bluefog Team. All Rights Reserved.
// Copyright 2019 Uber Technologies, Inc. All Rights Reserved.
//
// Licensed under the Apache License, Version 2.0 (the "License");
// you may not use this file except in compliance with the License.
// You may obtain a copy of the License at
//
//     http://www.apache.org/licenses/LICENSE-2.0
//
// Unless required by applicable law or agreed to in writing, software
// distributed under the License is distributed on an "AS IS" BASIS,
// WITHOUT WARRANTIES OR CONDITIONS OF ANY KIND, either express or implied.
// See the License for the specific language governing permissions and
// limitations under the License.
// ==============================================================================

#include "mpi_controller.h"

#if HAVE_CUDA
#include "cuda_runtime.h"
#endif

#include <algorithm>
#include <cassert>
#include <cstring>
#include <thread>

#include "cuda_util.h"
#include "operations.h"
#include "timeline.h"

namespace bluefog {
namespace common {

// It may be because the win_create is called at different
// threads from the win_put, win_get, etc. After moving win_create into
// communicaiton thread, it resolved. (works in Openmpi=4.0.2 and MPICH).
// Due to unclear reason that mpi_put/get/accumlate under the
// mpi_lock epoch cannot send too long vector in one time, we
// define this number as the maximum size of win_ops can send.
static const char* BLUEFOG_MAX_WIN_SENT =
    std::getenv("BLUEFOG_MAX_WIN_SENT_LENGTH");
static const int MAX_WIN_SENT =
    BLUEFOG_MAX_WIN_SENT == nullptr
        ? 1000
        : std::strtol(BLUEFOG_MAX_WIN_SENT, nullptr, 10);

// MPIController
void MPIController::Initialize() {
  // Check if multi-thread is supported.
  int provided;
  MPI_Query_thread(&provided);
  mpi_threads_supported_ = (provided == MPI_THREAD_MULTIPLE);

  // Get MPI rank to determine if we are rank zero.
  MPI_Comm_rank(mpi_ctx_.mpi_comm, &mpi_ctx_.rank_);

  // Get MPI size to determine how many tensors to wait for before reducing.
  MPI_Comm_size(mpi_ctx_.mpi_comm, &mpi_ctx_.size_);

  // Determine local rank by querying the local communicator.
  MPI_Comm_rank(mpi_ctx_.local_comm, &mpi_ctx_.local_rank_);
  MPI_Comm_size(mpi_ctx_.local_comm, &mpi_ctx_.local_size_);
  mpi_ctx_.local_comm_ranks_ = std::vector<int>((size_t)mpi_ctx_.local_size_);
  mpi_ctx_.local_comm_ranks_[mpi_ctx_.local_rank_] = mpi_ctx_.rank_;

  // Get cross-node rank and size in case of hierarchical allreduce.
  MPI_Comm_rank(mpi_ctx_.cross_comm, &mpi_ctx_.cross_rank_);
  MPI_Comm_size(mpi_ctx_.cross_comm, &mpi_ctx_.cross_size_);

  // Determine if cluster is homogeneous, i.e., if every node has the same
  // local_size
  auto local_sizes = std::vector<int>(mpi_ctx_.size_);
  MPI_Allgather(&mpi_ctx_.local_size_, 1, MPI_INT, local_sizes.data(), 1, MPI_INT,
                mpi_ctx_.mpi_comm);

  mpi_ctx_.is_homogeneous_ = true;
  for (int i = 0; i < mpi_ctx_.size_; ++i) {
    if (local_sizes[i] != mpi_ctx_.local_size_) {
      mpi_ctx_.is_homogeneous_ = false;
      break;
    }
    // also require the rank is continuous
    if (mpi_ctx_.rank_ % local_sizes[i] != mpi_ctx_.local_rank_) {
      mpi_ctx_.is_homogeneous_ = false;
      break;
    }
  }
  BFLOG(TRACE) << "Running environment " << (mpi_ctx_.is_homogeneous_ ? "is" : "is NOT")
               << " homogeneous (i.e. same local size on each machine)";
  if (!mpi_ctx_.is_homogeneous_) {
    BFLOG(WARNING)
        << "Running environment is not homogeneous (i.e. same local size on "
           "each machine), which may disable some functionality or degrade "
           "performance.";
  }

  BFLOG(DEBUG) << "MPI controller initialized.";
}

int MPIController::GetTypeSize(DataType dtype) {
  return mpi_ctx_.GetMPITypeSize(dtype);
}

void MPIController::Allgather(TensorTableEntry& entry) {
  int* recvcounts = new int[mpi_ctx_.size_];
  int* displcmnts = new int[mpi_ctx_.size_];
  Status status = mpi_ctx_.AllocateOutput(entry, recvcounts, Communicator::GLOBAL);
  mpi_ctx_.SetDisplacements(recvcounts, displcmnts, Communicator::GLOBAL);
  if (!status.ok()) {
    delete[] recvcounts;
    delete[] displcmnts;
    entry.callback(status);
    return;
  }

  const void* sendbuf = entry.tensor->data();
  int num_elements = entry.tensor->shape().num_elements();
  void* buffer_data = (void*)entry.output->data();

  // We need to explicitly set the device here.
  with_device device_guard(entry.device);

  int ret_code = MPI_Allgatherv(
      sendbuf, num_elements, mpi_ctx_.GetMPIDataType(entry.tensor), buffer_data,
      recvcounts, displcmnts, mpi_ctx_.GetMPIDataType(entry.output),
      mpi_ctx_.GetMPICommunicator(Communicator::GLOBAL));
  if (ret_code != MPI_SUCCESS) {
    throw std::runtime_error(
        "MPI_Allgather failed, see MPI output for details.");
  }
  delete[] recvcounts;
  delete[] displcmnts;

  entry.callback(Status::OK());
}

void MPIController::Allreduce(TensorTableEntry& entry) {
  const void* sendbuf = entry.tensor->data() == entry.output->data()
                            ? MPI_IN_PLACE
                            : entry.tensor->data();
  void* buffer_data = (void*)entry.output->data();
  int num_elements = entry.tensor->shape().num_elements();

  // Here is_hierarchical == true means local allreduce.
  auto communicator_type =
      entry.is_hierarchical ? Communicator::LOCAL : Communicator::GLOBAL;

  // We need to explicitly set the device here.
  with_device device_guard(entry.device);
  int ret_code = MPI_Allreduce(sendbuf, buffer_data, num_elements,
                               mpi_ctx_.GetMPIDataType(entry.tensor),
                               mpi_ctx_.GetMPISumOp(entry.tensor->dtype()),
                               mpi_ctx_.GetMPICommunicator(communicator_type));
  if (ret_code != MPI_SUCCESS) {
    throw std::runtime_error(
        "MPI_AllReduce failed, see MPI output for details.");
  }
  entry.callback(Status::OK());
}

void MPIController::Broadcast(TensorTableEntry& entry) {
  const int root_rank = entry.root_rank;
  // On root rank, MPI_Bcast sends data, on other ranks it receives data.
  void* data_ptr;
  if (mpi_ctx_.rank_ == root_rank) {
    data_ptr = (void*)entry.tensor->data();
  } else {
    data_ptr = (void*)entry.output->data();
  }
  int num_elements = entry.tensor->shape().num_elements();

  // We need to explicitly set the device here.
  with_device device_guard(entry.device);
  int ret_code =
      MPI_Bcast(data_ptr, num_elements, mpi_ctx_.GetMPIDataType(entry.tensor),
                root_rank, mpi_ctx_.GetMPICommunicator(Communicator::GLOBAL));
  if (ret_code != MPI_SUCCESS) {
    throw std::runtime_error("MPI_Bcast failed, see MPI output for details.");
  }
  entry.callback(Status::OK());
}

int MPIController::SetTopology(int indegree, const int* sources, int outdegree,
                               const int* destinations) {
  mpi_ctx_.ResetTopoSetup();
  int res_build_graph =
      mpi_ctx_.BuildGraphComm(indegree, sources, outdegree, destinations);
  if (res_build_graph == -1) return -1;
  mpi_ctx_.SetTopoSetup();

  // Get neighbor in/out size and ranks.
  int unused_neighbor_is_weighted_ = -1;
  MPI_Dist_graph_neighbors_count(mpi_ctx_.graph_comm, &mpi_ctx_.neighbor_indgree_,
                                 &mpi_ctx_.neighbor_outdgree_,
                                 &unused_neighbor_is_weighted_);

  // Clear the previous neighbor_in_ranks_ is necessary because we might
  // change the topology.
  mpi_ctx_.neighbor_in_ranks_.clear();
  mpi_ctx_.neighbor_in_ranks_.reserve(indegree);
  for (int i = 0; i < indegree; i++) {
    mpi_ctx_.neighbor_in_ranks_.push_back(sources[i]);
  }

  mpi_ctx_.neighbor_out_ranks_.clear();
  mpi_ctx_.neighbor_out_ranks_.reserve(outdegree);
  for (int i = 0; i < outdegree; i++) {
    mpi_ctx_.neighbor_out_ranks_.push_back(destinations[i]);
  }
  mpi_ctx_.DisableTopoWeights();  // Topology weights are always set at
                                  // SetTopologyWeights.
  return 1;
}

int MPIController::SetTopologyWeights(int indegree, const int* sources,
                                      double self_weight, const double* neighbor_weights) {
  // We assume when this function is called, the base topology has already
  // been set. Here the neighbor_weights specifies the weights from the sources.
  if (!mpi_ctx_.IsTopoSetup()) {
    return -1;
  }
  mpi_ctx_.self_weight_ = self_weight;
  for (int i = 0; i < indegree; i++) {
    mpi_ctx_.neighbor_weights_[sources[i]] = neighbor_weights[i];
  }
  mpi_ctx_.EnableTopoWeights();
  return 1;
}

int MPIController::LoadTopology(int* indegree, int*& sources, int* outdegree,
                                int*& destinations) {
  *indegree = mpi_ctx_.neighbor_in_ranks_.size();
  sources = &mpi_ctx_.neighbor_in_ranks_[0];
  *outdegree = mpi_ctx_.neighbor_out_ranks_.size();
  destinations = &mpi_ctx_.neighbor_out_ranks_[0];
  return 1;
}

int MPIController::LoadTopologyWeights(
    double& self_weight,
    const std::unordered_map<int, double>*& neighbor_weights) {
  if (!mpi_ctx_.IsWeighted()) {
    return 0;
  }
  self_weight = mpi_ctx_.self_weight_;
  neighbor_weights = &mpi_ctx_.neighbor_weights_;
  return 1;
}

void MPIController::NeighborAllgather(TensorTableEntry& entry) {
  int* recvcounts = new int[mpi_ctx_.neighbor_indgree_];
  int* displcmnts = new int[mpi_ctx_.neighbor_indgree_];
  if (!mpi_ctx_.IsTopoSetup()) {
    throw std::runtime_error("Topology of MPI has not been set yet.");
  }
  Status status = mpi_ctx_.AllocateOutput(entry, recvcounts, Communicator::GRAPH);
  mpi_ctx_.SetDisplacements(recvcounts, displcmnts, Communicator::GRAPH);
  if (!status.ok()) {
    delete[] recvcounts;
    delete[] displcmnts;
    entry.callback(status);
    return;
  }

  const void* sendbuf = entry.tensor->data();
  int num_elements = entry.tensor->shape().num_elements();
  void* buffer_data = (void*)entry.output->data();

  Timeline* timeline_ptr;
  Status timeline_status = GetBluefogTimeline(timeline_ptr);

  // We need to explicitly set the device here.
  with_device device_guard(entry.device);

  timeline_ptr->ActivityStart(entry.tensor_name, "COMMUNICATE");
  // Pitfall: mpi_neighbor_allgather do not include itself.
  int ret_code = MPI_Neighbor_allgatherv(
      sendbuf, num_elements, mpi_ctx_.GetMPIDataType(entry.tensor), buffer_data,
      recvcounts, displcmnts, mpi_ctx_.GetMPIDataType(entry.output),
      mpi_ctx_.GetMPICommunicator(Communicator::GRAPH));
  if (ret_code != MPI_SUCCESS) {
    throw std::runtime_error(
        "MPI_Neighbor_allgather failed, see MPI output for details.");
  }
  delete[] recvcounts;
  delete[] displcmnts;
  timeline_ptr->ActivityEnd(entry.tensor_name);

  timeline_ptr->ActivityStart(entry.tensor_name, "CALLBACK");
  entry.callback(Status::OK());
  timeline_ptr->ActivityEnd(entry.tensor_name);
}

// Function to check if the sending and receiving neighbors match in the topology.
bool CheckNeighborSendRecvPattern(int size, const TensorTableEntry& entry,
                                  Timeline* timeline_ptr, const MPI_Comm& comm) {
  bool res = false;
  // enabled the check if enable_topo_check is true and partial
  // neighbor_allreduce is activated.
<<<<<<< HEAD
  if (entry.enable_topo_check && entry.dynamic_neighbors_enabled) {
=======
  if (entry.enable_topo_check && !entry.send_neighbors->empty()) {
    if (entry.is_hierarchical) {
      // TODO: support check.
      BFLOG(INFO) << "Request to check topology for hierarchical neighbor "
                  << "allreduce ops but it is not supported yet.";
      return res;
    }
>>>>>>> fc4701e8
    timeline_ptr->ActivityStart(entry.tensor_name, "NEGOTIATION");
    // Put all the send and recv neighbors in a single vector, and obtain a send
    // matrix and a recv matrix through MPI_Allgather.
    bool* send_check_buf = new bool[2 * size];
    std::fill_n(send_check_buf, 2 * size, false);
    bool* recv_check_buf = new bool[2 * size * size];
    for (int send_rank : *(entry.send_neighbors))
      send_check_buf[send_rank] = true;
    for (int recv_rank : *(entry.recv_neighbors))
      send_check_buf[size + recv_rank] = true;
    int ret_code = MPI_Allgather(send_check_buf, size * 2, MPI_C_BOOL,
                                 recv_check_buf, size * 2, MPI_C_BOOL, comm);
    if (ret_code != MPI_SUCCESS) {
      throw std::runtime_error(
          "MPI_Allgather (for dynamic neighbor_allreduce negotiation) failed, "
          "see MPI output for details.");
    }
    // This checks that send matrix and transposed recv matrix should be the
    // same. If same, the topology is good to go. If not, there is mismatch edge
    // to be fixed.
    auto GetSendIndex = [size](int i, int j) -> int { return 2*size*i+j; };
    auto GetRecvIndex = [size](int i, int j) -> int { return 2*size*i+j+size; };
    for (int i = 0; i < size; ++i) {
      if (res) break;
      for (int j = 0; j < size; ++j) {
        if (recv_check_buf[GetSendIndex(i, j)] !=
            recv_check_buf[GetRecvIndex(j, i)]) {
          res = true;
          break;
        }
      }
    }
    delete [] send_check_buf;
    delete [] recv_check_buf;
    timeline_ptr->ActivityEnd(entry.tensor_name);
  }
  return res;
}

std::string GenerateNeighborAllreduceErrorMessage(const std::vector<MPI_Status>& statuses,
                                                  int nsend, int nrecv) {
  std::string error_message = "";
  bool error_encountered = false;
  for (int i = 0; i < nsend; ++i) {
    const auto& status = statuses[i];
    error_message += "MPI_Isend to Process " + std::to_string(status.MPI_SOURCE);
    error_message += "; with tag " + std::to_string(status.MPI_TAG);
    error_message += "; with error code " + std::to_string(status.MPI_ERROR) + "\n";
    if(status.MPI_ERROR != MPI_SUCCESS) error_encountered = true;
  }
  for (int i = 0; i < nrecv; ++i) {
    const auto& status = statuses[i+nsend];
    error_message += "MPI_Irecv from Process " + std::to_string(status.MPI_SOURCE);
    error_message += "; with tag " + std::to_string(status.MPI_TAG);
    error_message += "; with error code " + std::to_string(status.MPI_ERROR) + "\n";
    if(status.MPI_ERROR != MPI_SUCCESS) error_encountered = true;
  }
  if (!error_encountered) error_message = "";
  return error_message;
}

void MPIController::NeighborAllreduce(TensorTableEntry& entry) {
  const void* sendbuf = entry.tensor->data();
  int num_elements = entry.tensor->shape().num_elements();

  Timeline* timeline_ptr;
  Status timeline_status = GetBluefogTimeline(timeline_ptr);

  // MPI have no neighbor_allreduce API. So we will utilize neighbor_allgather.
  // Allgather output will have shape of:
  // (sum of first dimension of every tensor) x (tensor slice shape).
  // For allreduce, the first dimension of every tensor should be the same.
  // Assume the memory has already been allocated at python side.
  void* buffer_data = (void*)entry.output->data();

  // We need to explicitly set the device here.
  with_device device_guard(entry.device);

  // If only partial sending is enabled, the following code block checks whether the sending
  // and recieving neighbors match each other when enable_topo_check is set to be True.
  bool is_topo_check_fail = CheckNeighborSendRecvPattern(
      mpi_ctx_.size_, entry, timeline_ptr,
      mpi_ctx_.GetMPICommunicator(Communicator::GLOBAL));

  if (is_topo_check_fail) {
    entry.callback(Status::InvalidArgument(
        "Send and recv neighbors dont' match in neighbor "
        "allreduce with partial send/recv request."));
    return;
  }

  timeline_ptr->ActivityStart(entry.tensor_name, "COMMUNICATE");
  // Pitfall: Our neighbor_allreduce include itself, while
  // mpi_neighbor_allgather do not! Because for saving the communication there
  // is no need to transfer the local info again. However, for computation view,
  // including itself is more intuitive.
  std::string error_message = "";
<<<<<<< HEAD
  if (!entry.dynamic_neighbors_enabled) {
    int ret_code = MPI_Neighbor_allgather(
        sendbuf, num_elements, mpi_ctx_.GetMPIDataType(entry.tensor), buffer_data,
        num_elements, mpi_ctx_.GetMPIDataType(entry.output),
        mpi_ctx_.GetMPICommunicator(Communicator::GRAPH));
    if (ret_code != MPI_SUCCESS) {
      throw std::runtime_error(
          "MPI_Neighbor_allreduce (through neighbor_allgather) failed, see MPI "
          "output for details.");
    }
  } else {
    int nsend = entry.send_neighbors->size();
    int nrecv = entry.recv_neighbors->size();
    std::vector<MPI_Request> requests(nsend+nrecv);
    std::vector<MPI_Status> statuses(nsend+nrecv);
    int element_size = mpi_ctx_.GetMPITypeSize(entry.output->dtype());
    for (int i = 0; i < nrecv; ++i) {
      void* recvbuf = (void*)(static_cast<const char*>(entry.output->data())
                              +num_elements*i*element_size);
      int ret_code = MPI_Irecv(recvbuf, num_elements, mpi_ctx_.GetMPIDataType(entry.output),
          entry.recv_neighbors->at(i), mpi_ctx_.rank_+entry.recv_neighbors->at(i),
          mpi_ctx_.GetMPICommunicator(Communicator::GRAPH), &requests[i+nsend]);
=======

  if (!entry.is_hierarchical) {
    if (entry.send_neighbors->empty()) {
      int ret_code = MPI_Neighbor_allgather(
          sendbuf, num_elements, mpi_ctx_.GetMPIDataType(entry.tensor),
          buffer_data, num_elements, mpi_ctx_.GetMPIDataType(entry.output),
          mpi_ctx_.GetMPICommunicator(Communicator::GRAPH));
>>>>>>> fc4701e8
      if (ret_code != MPI_SUCCESS) {
        throw std::runtime_error(
            "MPI_Neighbor_allreduce (through neighbor_allgather) failed, see "
            "MPI "
            "output for details.");
      }
    } else {
      int nsend = entry.send_neighbors->size();
      int nrecv = entry.recv_neighbors->size();
      std::vector<MPI_Request> requests(nsend + nrecv);
      std::vector<MPI_Status> statuses(nsend + nrecv);
      int element_size = mpi_ctx_.GetMPITypeSize(entry.output->dtype());
      for (int i = 0; i < nrecv; ++i) {
        void* recvbuf = (void*)(static_cast<const char*>(entry.output->data()) +
                                num_elements * i * element_size);
        int ret_code = MPI_Irecv(
            recvbuf, num_elements, mpi_ctx_.GetMPIDataType(entry.output),
            entry.recv_neighbors->at(i),
            mpi_ctx_.rank_ + entry.recv_neighbors->at(i),
            mpi_ctx_.GetMPICommunicator(Communicator::GRAPH),
            &requests[i + nsend]);
        if (ret_code != MPI_SUCCESS) {
          throw std::runtime_error(
              "MPI_Irecv (for dynamic neighbor_allreduce) failed, see MPI "
              "output for details.");
        }
      }
      for (int i = 0; i < nsend; ++i) {
        int ret_code = MPI_Isend(
            sendbuf, num_elements, mpi_ctx_.GetMPIDataType(entry.tensor),
            entry.send_neighbors->at(i),
            mpi_ctx_.rank_ + entry.send_neighbors->at(i),
            mpi_ctx_.GetMPICommunicator(Communicator::GRAPH), &requests[i]);
        if (ret_code != MPI_SUCCESS) {
          throw std::runtime_error(
              "MPI_Isend (for dynamic neighbor_allreduce) failed, see MPI "
              "output for details.");
        }
      }
      MPI_Waitall(nsend + nrecv, requests.data(), statuses.data());
      error_message =
          GenerateNeighborAllreduceErrorMessage(statuses, nsend, nrecv);
    }
  } else {
    if (entry.send_neighbors->empty()) {
      throw std::runtime_error(
          "Under hierarchical neighbor_allreduce, argument "
          "send_machine_neighbors should not be empty.");
    }
    if (mpi_ctx_.local_size_ < 2) {
      throw std::runtime_error(
          "Local size is smaller than 2, in this case, you should use "
          "neighbor_allreduce instead of hierarchical_neighbor_allreduce.");
    }
    // 1. In-place allreduce
    MPI_Allreduce(MPI_IN_PLACE, (void*)sendbuf, num_elements,
                  mpi_ctx_.GetMPIDataType(entry.tensor), MPI_SUM,
                  mpi_ctx_.GetMPICommunicator(Communicator::LOCAL));
    // 2. Local_rank = 0 do the neighbor all with other machines local_rank=0.
    if (mpi_ctx_.local_rank_ == 0) {
      int nsend = entry.send_neighbors->size();
      int nrecv = entry.recv_neighbors->size();
      std::vector<MPI_Request> requests(nsend + nrecv);
      std::vector<MPI_Status> statuses(nsend + nrecv);
      int element_size = mpi_ctx_.GetMPITypeSize(entry.output->dtype());
      for (int i = 0; i < nrecv; ++i) {
        void* recvbuf = (void*)(static_cast<const char*>(entry.output->data()) +
                                num_elements * i * element_size);
        int ret_code = MPI_Irecv(
            recvbuf, num_elements, mpi_ctx_.GetMPIDataType(entry.output),
            entry.recv_neighbors->at(i),
            mpi_ctx_.rank_ + entry.recv_neighbors->at(i),
            mpi_ctx_.GetMPICommunicator(Communicator::GRAPH),
            &requests[i + nsend]);
        if (ret_code != MPI_SUCCESS) {
          throw std::runtime_error(
              "MPI_Irecv (for dynamic neighbor_allreduce) failed, see MPI "
              "output for details.");
        }
      }
      for (int i = 0; i < nsend; ++i) {
        int ret_code = MPI_Isend(
            sendbuf, num_elements, mpi_ctx_.GetMPIDataType(entry.tensor),
            entry.send_neighbors->at(i),
            mpi_ctx_.rank_ + entry.send_neighbors->at(i),
            mpi_ctx_.GetMPICommunicator(Communicator::GRAPH), &requests[i]);
        if (ret_code != MPI_SUCCESS) {
          throw std::runtime_error(
              "MPI_Isend (for dynamic neighbor_allreduce) failed, see MPI "
              "output for details.");
        }
      }
      MPI_Waitall(nsend + nrecv, requests.data(), statuses.data());
      error_message =
          GenerateNeighborAllreduceErrorMessage(statuses, nsend, nrecv);
    } else {
      // Do nothing here.
    }
    // 3. Broadcast recv data from local rank = 0 to other local ranks.
    int recv_num_elements = num_elements * entry.recv_neighbors->size();
    MPI_Bcast(buffer_data, recv_num_elements,
              mpi_ctx_.GetMPIDataType(entry.output), 0,
              mpi_ctx_.GetMPICommunicator(Communicator::LOCAL));
  }
  timeline_ptr->ActivityEnd(entry.tensor_name);

  timeline_ptr->ActivityStart(entry.tensor_name, "COMPUTE_AVERAGE");
  if (error_message != "") {
    entry.callback(Status::UnknownError(error_message));
  } else { 
    entry.callback(Status::OK());
  }
  timeline_ptr->ActivityEnd(entry.tensor_name);
}

void MPIController::Allreduce(std::vector<TensorTableEntry>& entries) {
  auto& first_entry = entries[0];
  with_device device_guard(first_entry.device);

  void* buffer_data;
  size_t buffer_len = 0;
  int64_t num_elements = 0;
  for (auto& e : entries) {
    num_elements += e.tensor->shape().num_elements();
  }
  Timeline* timeline_ptr;
  GetBluefogTimeline(timeline_ptr);

  timeline_ptr->ActivityStartAll(entries, "MEMCPY_IN_FUSION_BUFFER");
  MemcpyInFusionBuffer(entries, buffer_data, buffer_len);
  timeline_ptr->ActivityEndAll(entries);

  timeline_ptr->ActivityStartAll(entries, "COMMUNICATE");
  // Here is_hierarchical == true means local allreduce.
  auto communicator_type =
      first_entry.is_hierarchical ? Communicator::LOCAL : Communicator::GLOBAL;
  int ret_code =
      MPI_Allreduce(MPI_IN_PLACE, buffer_data, num_elements,
                    mpi_ctx_.GetMPIDataType(first_entry.tensor),
                    mpi_ctx_.GetMPISumOp(first_entry.tensor->dtype()),
                    mpi_ctx_.GetMPICommunicator(communicator_type));
  if (ret_code != MPI_SUCCESS) {
    throw std::runtime_error(
        "MPI_AllReduce failed, see MPI output for details.");
  }
  timeline_ptr->ActivityEndAll(entries);

  timeline_ptr->ActivityStartAll(entries, "MEMCPY_OUT_FUSION_BUFFER");
  MemcpyOutFusionBuffer(buffer_data, entries);
  timeline_ptr->ActivityEndAll(entries);

  for (auto& e : entries) {
    e.callback(Status::OK());
  }
}

// TODO: reuse the code of NeighborAllreduce without fusion.
void MPIController::NeighborAllreduce(std::vector<TensorTableEntry>& entries) {
  auto& first_entry = entries[0];
  with_device device_guard(first_entry.device);

  void* buffer_data;
  size_t buffer_len = 0;
  int64_t num_elements = 0;
  for (auto& e : entries) {
    num_elements += e.tensor->shape().num_elements();
  }
  int element_size = mpi_ctx_.GetMPITypeSize(first_entry.tensor->dtype());
  Timeline* timeline_ptr;
  GetBluefogTimeline(timeline_ptr);

  // If only partial sending is enabled, the following code block checks whether
  // the sending and recieving neighbors match each other when enable_topo_check
  // is set to be True.
  bool is_topo_check_fail = CheckNeighborSendRecvPattern(
      mpi_ctx_.size_, first_entry, timeline_ptr,
      mpi_ctx_.GetMPICommunicator(Communicator::GLOBAL));

  if (is_topo_check_fail) {
    for (auto& entry : entries) {
      entry.callback(Status::InvalidArgument(
          "Send and recv neighbors dont' match in neighbor "
          "allreduce with partial send/recv request."));
    }
    return;
  }

  timeline_ptr->ActivityStartAll(entries, "MEMCPY_IN_FUSION_BUFFER");
  MemcpyInFusionBuffer(entries, buffer_data, buffer_len);
  timeline_ptr->ActivityEndAll(entries);
  const void* fused_input_data = buffer_data;

  // Unlike allreduce, the storage for neighbor_allreduce in fusion buffer
  // is like [t_1, t_2 | t_1_n1, t_2_n1, t_1_n2, t_2_n2].
  // Here t_1 and t_2  means self tensor 1 and 2 and _n1 and _n2 means the
  // recieving tensors for neighbor 1 and 2;
  // Hence, we need to offset the buffer data to location for neighbors.
  buffer_data = (uint8_t*)buffer_data + num_elements * element_size;

  timeline_ptr->ActivityStartAll(entries, "COMMUNICATE");
  // Pitfall: Our neighbor_allreduce include itself, while
  // mpi_neighbor_allgather do not! Because for saving the communication there
  // is no need to transfer the local info again. However, for computation view,
  // including itself is more intuitive.
  std::string error_message = "";
<<<<<<< HEAD
  if (!first_entry.dynamic_neighbors_enabled) {
    int ret_code = MPI_Neighbor_allgather(
        fused_input_data, num_elements, mpi_ctx_.GetMPIDataType(first_entry.tensor),
        buffer_data, num_elements, mpi_ctx_.GetMPIDataType(first_entry.output),
        mpi_ctx_.GetMPICommunicator(Communicator::GRAPH));
    if (ret_code != MPI_SUCCESS) {
      throw std::runtime_error(
          "MPI_Neighbor_allreduce (through neighbor_allgather) failed, see MPI "
          "output for details.");
    }
  } else {
    int nsend = first_entry.send_neighbors->size();
    int nrecv = first_entry.recv_neighbors->size();
    std::vector<MPI_Request> requests(nsend + nrecv);
    std::vector<MPI_Status> statuses(nsend + nrecv);
    for (int i = 0; i < nrecv; ++i) {
      void* recvbuf =
          (void*)((uint8_t*)buffer_data + num_elements * i * element_size);
      int ret_code = MPI_Irecv(recvbuf, num_elements,
                               mpi_ctx_.GetMPIDataType(first_entry.output),
                               first_entry.recv_neighbors->at(i),
                               /*tag=*/mpi_ctx_.rank_ + first_entry.recv_neighbors->at(i),
                               mpi_ctx_.GetMPICommunicator(Communicator::GRAPH),
                               &requests[i + nsend]);
=======

  if (!first_entry.is_hierarchical) {
    if (first_entry.send_neighbors->empty()) {
      int ret_code = MPI_Neighbor_allgather(
          fused_input_data, num_elements, mpi_ctx_.GetMPIDataType(first_entry.tensor),
          buffer_data, num_elements, mpi_ctx_.GetMPIDataType(first_entry.output),
          mpi_ctx_.GetMPICommunicator(Communicator::GRAPH));
>>>>>>> fc4701e8
      if (ret_code != MPI_SUCCESS) {
        throw std::runtime_error(
            "MPI_Neighbor_allreduce (through neighbor_allgather) failed, see MPI "
            "output for details.");
      }
    } else {
      int nsend = first_entry.send_neighbors->size();
      int nrecv = first_entry.recv_neighbors->size();
      std::vector<MPI_Request> requests(nsend + nrecv);
      std::vector<MPI_Status> statuses(nsend + nrecv);
      for (int i = 0; i < nrecv; ++i) {
        void* recvbuf =
            (void*)((uint8_t*)buffer_data + num_elements * i * element_size);
        int ret_code = MPI_Irecv(recvbuf, num_elements,
                                mpi_ctx_.GetMPIDataType(first_entry.output),
                                first_entry.recv_neighbors->at(i),
                                /*tag=*/mpi_ctx_.rank_ + first_entry.recv_neighbors->at(i),
                                mpi_ctx_.GetMPICommunicator(Communicator::GRAPH),
                                &requests[i + nsend]);
        if (ret_code != MPI_SUCCESS) {
          throw std::runtime_error(
              "MPI_Irecv (for dynamic neighbor_allreduce) failed, see MPI output "
              "for details.");
        }
      }
      for (int i = 0; i < nsend; ++i) {
        int ret_code = MPI_Isend(
            fused_input_data, num_elements, mpi_ctx_.GetMPIDataType(first_entry.tensor),
            first_entry.send_neighbors->at(i),
            /*tag=*/mpi_ctx_.rank_ + first_entry.send_neighbors->at(i),
            mpi_ctx_.GetMPICommunicator(Communicator::GRAPH), &requests[i]);
        if (ret_code != MPI_SUCCESS) {
          throw std::runtime_error(
              "MPI_Isend (for dynamic neighbor_allreduce) failed, see MPI output "
              "for details.");
        }
      }
      MPI_Waitall(nsend + nrecv, requests.data(), statuses.data());
      error_message =
          GenerateNeighborAllreduceErrorMessage(statuses, nsend, nrecv);
    }
  } else {
    if (first_entry.send_neighbors->empty()) {
      throw std::runtime_error(
          "Under hierarchical neighbor_allreduce, argument "
          "send_machine_neighbors should not be empty.");
    }
    if (mpi_ctx_.local_size_ < 2) {
      throw std::runtime_error(
          "Local size is smaller than 2, in this case, you should use "
          "neighbor_allreduce instead of hierarchical_neighbor_allreduce.");
    }
    // 1. In-place allreduce
    MPI_Allreduce(MPI_IN_PLACE, (void*)fused_input_data, num_elements,
                  mpi_ctx_.GetMPIDataType(first_entry.tensor), MPI_SUM,
                  mpi_ctx_.GetMPICommunicator(Communicator::LOCAL));
    // 2. Local_rank = 0 do the neighbor all with other machines local_rank=0.
    if (mpi_ctx_.local_rank_ == 0) {
      int nsend = first_entry.send_neighbors->size();
      int nrecv = first_entry.recv_neighbors->size();
      std::vector<MPI_Request> requests(nsend + nrecv);
      std::vector<MPI_Status> statuses(nsend + nrecv);
      for (int i = 0; i < nrecv; ++i) {
        void* recvbuf =
            (void*)((uint8_t*)buffer_data + num_elements * i * element_size);
        int ret_code = MPI_Irecv(recvbuf, num_elements,
                                mpi_ctx_.GetMPIDataType(first_entry.output),
                                first_entry.recv_neighbors->at(i),
                                /*tag=*/mpi_ctx_.rank_ + first_entry.recv_neighbors->at(i),
                                mpi_ctx_.GetMPICommunicator(Communicator::GRAPH),
                                &requests[i + nsend]);
        if (ret_code != MPI_SUCCESS) {
          throw std::runtime_error(
              "MPI_Irecv (for dynamic neighbor_allreduce) failed, see MPI output "
              "for details.");
        }
      }
      for (int i = 0; i < nsend; ++i) {
        int ret_code = MPI_Isend(
            fused_input_data, num_elements, mpi_ctx_.GetMPIDataType(first_entry.tensor),
            first_entry.send_neighbors->at(i),
            /*tag=*/mpi_ctx_.rank_ + first_entry.send_neighbors->at(i),
            mpi_ctx_.GetMPICommunicator(Communicator::GRAPH), &requests[i]);
        if (ret_code != MPI_SUCCESS) {
          throw std::runtime_error(
              "MPI_Isend (for dynamic neighbor_allreduce) failed, see MPI output "
              "for details.");
        }
      }
      MPI_Waitall(nsend + nrecv, requests.data(), statuses.data());
      error_message =
          GenerateNeighborAllreduceErrorMessage(statuses, nsend, nrecv);
    } else {
      // Do nothing here.
    }
    // Because the in-place modification, we need to copy fused_input_data back to tensor as well
    MemcpyOutFusionBufferForInputs(fused_input_data, entries);
    // 3. Broadcast recv data from local rank = 0 to other local ranks.
    int recv_num_elements = num_elements * first_entry.recv_neighbors->size();
    MPI_Bcast(buffer_data, recv_num_elements,
              mpi_ctx_.GetMPIDataType(first_entry.output), 0,
              mpi_ctx_.GetMPICommunicator(Communicator::LOCAL));
  }
  timeline_ptr->ActivityEndAll(entries);

  // Remember buffer_data is already pointed at offset location (after self tensor).
  timeline_ptr->ActivityStartAll(entries, "MEMCPY_OUT_FUSION_BUFFER");
  int num_recv_neighbors = !first_entry.dynamic_neighbors_enabled
                           ? mpi_ctx_.neighbor_indgree_
                           : first_entry.recv_neighbors->size();
  MemcpyOutFusionBufferForNeighbors(
      buffer_data, entries, num_recv_neighbors,
      /*fused_data_size=*/ num_elements * element_size);
  timeline_ptr->ActivityEndAll(entries);

  for (auto& e : entries) {
    if (error_message != "") {
      e.callback(Status::UnknownError(error_message));
    } else {
      e.callback(Status::OK());
    }
  }
}

void MPIController::PairGossip(TensorTableEntry& entry) {
  const void* sendbuf = entry.tensor->data();
  void* recvbuf = (void*)entry.output->data();
  const int num_elements = entry.tensor->shape().num_elements();
  const int recv_num_elements = entry.output->shape().num_elements();
  const int target_rank = entry.root_rank;  // We re-use root rank (broadcast)
                                            // as target rank in pair gossip.

  Timeline* timeline_ptr;
  Status timeline_status = GetBluefogTimeline(timeline_ptr);
  with_device device_guard(entry.device);

  timeline_ptr->ActivityStart(entry.tensor_name, "COMMUNICATE");
  int ret_code = MPI_Sendrecv(
      sendbuf, num_elements, mpi_ctx_.GetMPIDataType(entry.tensor), target_rank,
      0, recvbuf, recv_num_elements, mpi_ctx_.GetMPIDataType(entry.output),
      target_rank, 0, mpi_ctx_.GetMPICommunicator(Communicator::GLOBAL),
      MPI_STATUS_IGNORE);
  if (ret_code != MPI_SUCCESS) {
    throw std::runtime_error(
        "Pair_gossip(through MPI_Sendrecv) failed, see MPI output for "
        "details.");
  }
  timeline_ptr->ActivityEnd(entry.tensor_name);

  entry.callback(Status::OK());
}

bool MPIController::IsMpiUnifiedModel() {
  void* data_buf = nullptr;
  int win_size = 1;
  int element_size = 1;
  MPI_Win fake_win;
  MPI_Win_create(data_buf, win_size, element_size, MPI_INFO_NULL,
                 mpi_ctx_.GetMPICommunicator(Communicator::GLOBAL), &fake_win);
  int flag = 0;
  int* memory_model;
  MPI_Win_get_attr(fake_win, MPI_WIN_MODEL, &memory_model, &flag);
  MPI_Win_free(&fake_win);
  if (flag == 0) {
    BFLOG(WARNING) << "Failed to get MPI_WIN_MODEL attribution";
    return false;
  }
  BFLOG(DEBUG) << "Unified MPI_WIN_MODEL support is "
               << (*memory_model == MPI_WIN_UNIFIED);
  return *memory_model == MPI_WIN_UNIFIED;
}

void MPIController::WinCreate(TensorTableEntry& entry) {
  with_device device_guard(entry.device);

  std::shared_ptr<Tensor>& tensor = entry.tensor;
  std::vector<std::shared_ptr<Tensor>>& neighbor_tensors = entry.neighbor_tensors;
  const std::string& name = entry.tensor_name;
  Timeline* timeline_ptr;
  Status timeline_status = GetBluefogTimeline(timeline_ptr);

  timeline_ptr->ActivityStart(name, "WIN_CREATE");
  // We need to explicitly set the device here.
  // 1. Regist a Name and create a window first.
  // It also initializes the mutex memoery.
  if (!mpi_ctx_.RegisterWindowName(name)) {
    entry.callback(
        Status::InvalidArgument(std::string("Win_create failed with ") + name));
    return;
  }
  // 2. Get the registered window manager.
  std::shared_ptr<WindowManager> win_manager = mpi_ctx_.GetWindowByName(name);

  // A global win hold the self memory, used by win_accumulate and win_get.
  auto global_mpi_win_ptr = std::make_shared<MPI_Win>();
  void* data_buf = (void*)tensor->data();
  int element_size = mpi_ctx_.GetMPITypeSize(tensor->dtype());
  int win_size = (tensor->shape().num_elements()) * element_size;
  MPI_Win_create(data_buf, win_size, element_size, MPI_INFO_NULL,
                 mpi_ctx_.GetMPICommunicator(Communicator::GLOBAL),
                 global_mpi_win_ptr.get());
  win_manager->SetGlobalWin(global_mpi_win_ptr);

  // Build extra buffers for win_put.
  // For example: size=4 exponential two ring topology
  // r\s   0    1    2    3
  //  0    g    x         x
  //  1    x    g    x
  //  2         x    g    x
  //  3    x         x    g
  //  The following for-loop scans along columns
  //  and the self-rank determines the rows.
  //  If there is connection, the window is associated with the
  //  neighbor_tensors. Otherwise, window is associated with null pointer.
  std::shared_ptr<MPI_Win> mpi_win_ptr;
  int neighbor_tensor_index = 0;
  for (int rank = 0; rank < mpi_ctx_.size_; rank++) {
    auto mpi_win_ptr = std::make_shared<MPI_Win>();
    std::shared_ptr<Tensor> t = nullptr;
    if (rank == mpi_ctx_.rank_) {
      // Sender (no need to allocate the memory with it.)
      data_buf = nullptr;
      element_size = 1;
      win_size = 0;
    } else if (std::find(mpi_ctx_.neighbor_in_ranks_.begin(), mpi_ctx_.neighbor_in_ranks_.end(),
                         rank) != mpi_ctx_.neighbor_in_ranks_.end()) {
      // Receiver
      t = neighbor_tensors[neighbor_tensor_index++];
      data_buf = (void*)t->data();
      element_size = mpi_ctx_.GetMPITypeSize(t->dtype());
      win_size = (t->shape().num_elements()) * element_size;
    } else {
      // Just participate in a collective call.
      data_buf = nullptr;
      element_size = 1;
      win_size = 0;
    }
    MPI_Win_create(data_buf, win_size, element_size, MPI_INFO_NULL,
                   mpi_ctx_.GetMPICommunicator(Communicator::GLOBAL),
                   mpi_win_ptr.get());
    win_manager->PushBackWinAndTensor(mpi_win_ptr, t);
  }
  timeline_ptr->ActivityEnd(name);

  entry.callback(Status::OK());
}

void MPIController::WinFree(TensorTableEntry& entry) {
  if (!mpi_ctx_.UnregisterWindowName(entry.tensor_name)) {
    entry.callback(Status::InvalidArgument(
        std::string("Win_free failed with ") + entry.tensor_name));
    return;
  }
  entry.callback(Status::OK());
}

void MPIController::WinFreeAll(TensorTableEntry& entry) {
  if (!mpi_ctx_.UnregisterAllWindowName()) {
    entry.callback(
        Status::InvalidArgument(std::string("Win_free_all failed.")));
    return;
  }
  BFLOG(DEBUG) << "All MPI Win has been freed.";
  entry.callback(Status::OK());
}

Status MPIController::WinSync(const std::string& name, int device, bool with_associated_p) {
  auto it = mpi_ctx_.named_win_map.find(name);
  if (it == mpi_ctx_.named_win_map.end()) {
    return Status::InvalidArgument(std::string("Win_sync failed with ") + name);
  }

  with_device device_guard(device);
  auto win_mananger = it->second;
  for (auto rank : mpi_ctx_.neighbor_in_ranks_) {
    auto mpi_win_ptr = win_mananger->GetWinByRank(rank);
    MPI_Win_lock(MPI_LOCK_EXCLUSIVE, mpi_ctx_.rank_, MPI_MODE_NOCHECK, *mpi_win_ptr);
    MPI_Win_sync(*mpi_win_ptr);
    MPI_Win_unlock(mpi_ctx_.rank_, *mpi_win_ptr);
  }
  if (with_associated_p) {
    auto p_win_ptr = win_mananger->GetPWin();
    MPI_Win_lock(MPI_LOCK_EXCLUSIVE, mpi_ctx_.rank_, MPI_MODE_NOCHECK,
                 *p_win_ptr);
    MPI_Win_sync(*p_win_ptr);
    MPI_Win_unlock(mpi_ctx_.rank_, *p_win_ptr);
  }

  VersionWinClear(name);

  return Status::OK();
}

Status MPIController::WinFence(const std::string& name) {
  auto it = mpi_ctx_.named_win_map.find(name);
  if (it == mpi_ctx_.named_win_map.end()) {
    return Status::InvalidArgument(std::string("Win_fence failed with ") + name);
  }

  std::shared_ptr<WindowManager> win_mananger = it->second;
  for (int rank = 0; rank < mpi_ctx_.size_; rank++) {
    MPI_Win_fence(0, *(win_mananger->GetWinByRank(rank)));
  }

  return Status::OK();
}

// Reshuffle the order of destination to avoid the collision of network.
std::vector<std::pair<int, double>> GetSortedDstWeights(
    const int self_rank, const int size, const std::unordered_map<int, double> dst_weights) {
  std::vector<std::pair<int, double>> sorted_dst_weights;
  for (auto kv : dst_weights) {
    int target_rank = kv.first;
    double weight = kv.second;
    sorted_dst_weights.push_back(std::make_pair(target_rank, weight));
  }

  std::sort(
      sorted_dst_weights.begin(), sorted_dst_weights.end(),
      [self_rank, size](std::pair<int, double> a, std::pair<int, double> b) {
        int distance1 = a.first - self_rank;
        int distance2 = b.first - self_rank;
        if (a.first < self_rank) distance1 += size;
        if (b.first < self_rank) distance2 += size;
        return distance1 < distance2;
      });
  return sorted_dst_weights;
}

void MPIController::WinPut(TensorTableEntry& entry) {
  // We need to explicitly set the device here.
  with_device device_guard(entry.device);

  int num_elements = entry.tensor->shape().num_elements();
  MPI_Datatype data_type = mpi_ctx_.GetMPIDataType(entry.tensor);
  auto it = mpi_ctx_.named_win_map.find(entry.tensor_name);
  if (it == mpi_ctx_.named_win_map.end()) {
    throw std::runtime_error(std::string("Cannot find ") + entry.tensor_name +
                             " in (MPI) registered win name.");
  }
  std::shared_ptr<WindowManager> win_mananger = it->second;
  MPI_Win mpi_win = *(win_mananger->GetWinByRank(mpi_ctx_.rank_));

  Timeline* timeline_ptr;
  Status timeline_status = GetBluefogTimeline(timeline_ptr);

  std::vector<std::pair<int, double>> sorted_dst_weights =
      GetSortedDstWeights(mpi_ctx_.rank_, mpi_ctx_.size_, entry.dst_weights);

  for (auto kv : sorted_dst_weights) {
    int target_rank = kv.first;
    double weight = kv.second;

    BFLOG(TRACE, mpi_ctx_.rank_) << "Start MPI_Put for " << entry.tensor_name << " to " << target_rank;

    if (entry.require_mutex) {
      timeline_ptr->ActivityStart(entry.tensor_name, "Aquire_Mutex");
      WinMutexAcquire(entry.tensor_name, {target_rank}, /*is_sync=*/false);
      timeline_ptr->ActivityEnd(entry.tensor_name);
    }
    timeline_ptr->ActivityStart(entry.tensor_name, "COMMUNICATE");
    MPI_Win_lock(MPI_LOCK_SHARED, target_rank, MPI_MODE_NOCHECK, mpi_win);
    // avoid putting the tensor for itself (NOT valid).
    if (target_rank == mpi_ctx_.rank_) continue;
    auto tensor = entry.tensor->data_weight(weight);
    void* sendbuf = (void*)tensor->data();
    int target_disp = 0;  // offset in win buffer
    int sent_size = std::min(MAX_WIN_SENT, num_elements - target_disp);
    while (sent_size != 0) {
      void* sendbuf_start =
          (void*)(static_cast<char*>(sendbuf) +
                  target_disp * mpi_ctx_.GetMPITypeSize(tensor->dtype()));
      int ret_code = MPI_Put(sendbuf_start, sent_size, data_type, target_rank,
                             target_disp, sent_size, data_type, mpi_win);
      if (ret_code != MPI_SUCCESS) {
        throw std::runtime_error("MPI_Put failed, see MPI output for details.");
      }
      target_disp += sent_size;
      sent_size = std::min(MAX_WIN_SENT, num_elements - target_disp);
    }
    MPI_Win_unlock(target_rank, mpi_win);
    timeline_ptr->ActivityEnd(entry.tensor_name);

    WinVersionPutUpdate(entry.tensor_name, {target_rank});

    if (entry.win_ops_with_associated_p) {
      std::shared_ptr<MPI_Win> weight_win = win_mananger->GetPWin();
      MPI_Win_lock(MPI_LOCK_SHARED, target_rank, MPI_MODE_NOCHECK, *weight_win);
      // Unlike data window, weight window is just a raw "world size" vector.
      int target_disp = mpi_ctx_.rank_;
      double* p_memory = win_mananger->GetUnderlyingPMemory();
      double weighted_p = (*(p_memory + mpi_ctx_.rank_)) * weight;
      int ret_code = MPI_Put(&weighted_p, 1, MPI_DOUBLE, target_rank,
                             target_disp, 1, MPI_DOUBLE, *weight_win);
      if (ret_code != MPI_SUCCESS) {
        throw std::runtime_error("MPI_Put failed, see MPI output for details.");
      }
      MPI_Win_unlock(target_rank, *weight_win);
    }

    if (entry.require_mutex) {
      WinMutexRelease(entry.tensor_name, {target_rank}, /*is_sync=*/false);
    }
  }

  BFLOG(TRACE, mpi_ctx_.rank_) << "MPI_Put for " << entry.tensor_name << " is done.";

  timeline_ptr->ActivityStart(entry.tensor_name, "CALLBACK");
  entry.callback(Status::OK());
  timeline_ptr->ActivityEnd(entry.tensor_name);
}

void MPIController::WinAccumulate(TensorTableEntry& entry) {
  // We need to explicitly set the device here.
  with_device device_guard(entry.device);

  int num_elements = entry.tensor->shape().num_elements();
  MPI_Datatype data_type = mpi_ctx_.GetMPIDataType(entry.tensor);
  auto it = mpi_ctx_.named_win_map.find(entry.tensor_name);
  if (it == mpi_ctx_.named_win_map.end()) {
    throw std::runtime_error(std::string("Cannot find ") + entry.tensor_name +
                             " in (MPI) registered win name.");
  }
  std::shared_ptr<WindowManager> win_mananger = it->second;
  MPI_Win mpi_win = *(win_mananger->GetWinByRank(mpi_ctx_.rank_));

  Timeline* timeline_ptr;
  Status timeline_status = GetBluefogTimeline(timeline_ptr);

  std::vector<std::pair<int, double>> sorted_dst_weights =
      GetSortedDstWeights(mpi_ctx_.rank_, mpi_ctx_.size_, entry.dst_weights);

  for (auto kv : sorted_dst_weights) {
    int target_rank = kv.first;
    double weight = kv.second;
    // avoid putting the tensor for itself (NOT valid).
    if (target_rank == mpi_ctx_.rank_) continue;

    if (entry.require_mutex) {
      timeline_ptr->ActivityStart(entry.tensor_name, "Aquire_Mutex");
      WinMutexAcquire(entry.tensor_name, {target_rank}, /*is_sync=*/false);
      timeline_ptr->ActivityEnd(entry.tensor_name);
    }
    auto tensor = entry.tensor->data_weight(weight);
    void* sendbuf = (void*)tensor->data();

    timeline_ptr->ActivityStart(entry.tensor_name, "COMMUNICATE");

    MPI_Win_lock(MPI_LOCK_SHARED, target_rank, MPI_MODE_NOCHECK, mpi_win);
    int target_disp = 0;  // offset in win buffer
    int sent_size = std::min(MAX_WIN_SENT, num_elements - target_disp);
    while (sent_size != 0) {
      void* sendbuf_start =
          (void*)(static_cast<char*>(sendbuf) +
                  target_disp * mpi_ctx_.GetMPITypeSize(tensor->dtype()));
      int ret_code =
          MPI_Accumulate(sendbuf_start, sent_size, data_type, target_rank,
                         target_disp, sent_size, data_type, MPI_SUM, mpi_win);
      if (ret_code != MPI_SUCCESS) {
        if (entry.require_mutex)
          WinMutexRelease(entry.tensor_name, {target_rank}, /*is_sync=*/false);
        throw std::runtime_error(
            "MPI_Accumulate failed, see MPI output for details.");
      }
      target_disp += sent_size;
      sent_size = std::min(MAX_WIN_SENT, num_elements - target_disp);
    }
    MPI_Win_unlock(target_rank, mpi_win);
    timeline_ptr->ActivityEnd(entry.tensor_name);

    if (entry.win_ops_with_associated_p) {
      std::shared_ptr<MPI_Win> weight_win = win_mananger->GetPWin();
      MPI_Win_lock(MPI_LOCK_SHARED, target_rank, MPI_MODE_NOCHECK, *weight_win);
      // Unlike data window, weight window is just a raw "world size" vector.
      int target_disp = mpi_ctx_.rank_;
      double* p_memory = win_mananger->GetUnderlyingPMemory();
      double weighted_p = (*(p_memory + mpi_ctx_.rank_)) * weight;
      int ret_code =
          MPI_Accumulate(&weighted_p, 1, MPI_DOUBLE, target_rank, target_disp,
                         1, MPI_DOUBLE, MPI_SUM, *weight_win);
      if (ret_code != MPI_SUCCESS) {
        throw std::runtime_error(
            "MPI_Accumulate failed, see MPI output for details.");
      }
      MPI_Win_unlock(target_rank, *weight_win);
    }

    if (entry.require_mutex) {
      WinMutexRelease(entry.tensor_name, {target_rank}, /*is_sync=*/false);
    }
  }
  BFLOG(TRACE, mpi_ctx_.rank_)
      << "MPI_Accmulate for " << entry.tensor_name << " is done.";

  timeline_ptr->ActivityStart(entry.tensor_name, "CALLBACK");
  entry.callback(Status::OK());
  timeline_ptr->ActivityEnd(entry.tensor_name);
}

void MPIController::WinGet(TensorTableEntry& entry) {
  // We need to explicitly set the device here.
  with_device device_guard(entry.device);

  auto it = mpi_ctx_.named_win_map.find(entry.tensor_name);
  if (it == mpi_ctx_.named_win_map.end()) {
    throw std::runtime_error(std::string("Cannot find ") + entry.tensor_name +
                             std::string(" in (MPI) registered win object name."));
  }
  std::shared_ptr<WindowManager> win_mananger = it->second;
  Timeline* timeline_ptr;
  Status timeline_status = GetBluefogTimeline(timeline_ptr);

  MPI_Win mpi_win = *(win_mananger->GetGlobalWin());
  for (auto kv : entry.src_weights) {
    int target_rank = kv.first;
    // avoid getting the tensor for itself.
    if (target_rank == mpi_ctx_.rank_) continue;

    if (entry.require_mutex) {
      timeline_ptr->ActivityStart(entry.tensor_name, "Aquire_Mutex");
      WinMutexAcquire(entry.tensor_name, {target_rank}, /*is_sync=*/false);
      timeline_ptr->ActivityEnd(entry.tensor_name);
    }

    auto tensor = win_mananger->GetAssociateTensorByRank(target_rank);
    void* recvbuf = (void*)tensor->data();
    int num_elements = tensor->shape().num_elements();
    MPI_Datatype data_type = mpi_ctx_.GetMPIDataType(tensor);

    BFLOG(DEBUG, mpi_ctx_.rank_) << "MPI_Get for " << entry.tensor_name << " is to get "
                        << num_elements << " from " << target_rank;

    timeline_ptr->ActivityStart(entry.tensor_name, "COMMUNICATE");
    MPI_Win_lock(MPI_LOCK_EXCLUSIVE, target_rank, MPI_MODE_NOCHECK, mpi_win);
    int target_disp = 0;  // offset in win buffer
    int recv_size = std::min(MAX_WIN_SENT, num_elements - target_disp);
    while (recv_size != 0) {
      void* recvbuf_start =
          (void*)(static_cast<char*>(recvbuf) +
                  target_disp * mpi_ctx_.GetMPITypeSize(tensor->dtype()));
      int ret_code = MPI_Get(recvbuf_start, recv_size, data_type, target_rank,
                             target_disp, recv_size, data_type, mpi_win);
      if (ret_code != MPI_SUCCESS) {
        throw std::runtime_error("MPI_Get failed, see MPI output for details.");
      }
      target_disp += recv_size;
      recv_size = std::min(MAX_WIN_SENT, num_elements - target_disp);
    }
    MPI_Win_unlock(target_rank, mpi_win);
    timeline_ptr->ActivityStart(entry.tensor_name, "COMMUNICATE");

    WinVersionGetUpdate(entry.tensor_name, {target_rank});

    if (entry.require_mutex) {
      WinMutexRelease(entry.tensor_name, {target_rank}, /*is_sync=*/false);
    }
  }

  BFLOG(TRACE, mpi_ctx_.rank_) << "Win_get for " << entry.tensor_name << " is done.";
  entry.callback(Status::OK());
}

void MPIController::Barrier(TensorTableEntry& entry) {
  int ret_code = MPI_Barrier(mpi_ctx_.GetMPICommunicator(Communicator::GLOBAL));
  if (ret_code != MPI_SUCCESS) {
    throw std::runtime_error("MPI_Barrier failed, see MPI output for details.");
  }
  entry.callback(Status::OK());
}

Status MPIController::WinLock(const std::string& name) {
  auto it = mpi_ctx_.named_win_map.find(name);
  if (it == mpi_ctx_.named_win_map.end()) {
    return Status::InvalidArgument(
        std::string("Cannot find ") + name +
        std::string(" in registered win object name."));
  }
  std::shared_ptr<WindowManager> win_mananger = it->second;
  MPI_Win mpi_win = *(win_mananger->GetGlobalWin());

  // It only locks the memory in local.
  int target_rank = mpi_ctx_.rank_;
  MPI_Win_lock(MPI_LOCK_EXCLUSIVE, target_rank, MPI_MODE_NOCHECK, mpi_win);

  for (const int& rank : mpi_ctx_.neighbor_in_ranks_) {
    auto mpi_win_ptr = win_mananger->GetWinByRank(rank);
    MPI_Win_lock(MPI_LOCK_EXCLUSIVE, target_rank, MPI_MODE_NOCHECK,
                 *mpi_win_ptr);
  }

  return Status::OK();
}

Status MPIController::WinUnlock(const std::string& name) {
  auto it = mpi_ctx_.named_win_map.find(name);
  if (it == mpi_ctx_.named_win_map.end()) {
    return Status::InvalidArgument(
        std::string("Cannot find ") + name +
        std::string(" in registered win object name."));
  }
  std::shared_ptr<WindowManager> win_mananger = it->second;
  MPI_Win mpi_win = *(win_mananger->GetGlobalWin());

  // It only locks the memory in local.
  int target_rank = mpi_ctx_.rank_;
  MPI_Win_unlock(target_rank, mpi_win);

  for (const int& rank : mpi_ctx_.neighbor_in_ranks_) {
    auto mpi_win_ptr = win_mananger->GetWinByRank(rank);
    MPI_Win_unlock(target_rank, *mpi_win_ptr);
  }

  return Status::OK();
}

Status MPIController::WinMutexAcquire(const std::string& name,
                                      const std::vector<int>& acquire_ranks,
                                      bool is_sync) {
  BFLOG(TRACE, mpi_ctx_.rank_) << "Win Mutex for " << name << " is acquired.";
  auto it = mpi_ctx_.named_win_map.find(name);
  if (it == mpi_ctx_.named_win_map.end()) {
    return Status::PreconditionError(
        "Cannot accquire Mutex Win for " + name +
        ". It may not be created or has "
        "been destroyed or wrong name for associated window.");
  }
  std::shared_ptr<MPI_Win> mutex_win = it->second->GetMutexWin();
  if (!mutex_win) {
    return Status::PreconditionError("Cannot accuire Mutex Win for " + name +
                                     ". The data window for that name is found"
                                     "but the mutex window is not.");
  }
  return MPIWinMutexAcquireImpl(mutex_win, acquire_ranks, mpi_ctx_.rank_, is_sync);
}

Status MPIController::WinMutexRelease(const std::string& name,
                                      const std::vector<int>& release_ranks,
                                      bool is_sync) {
  BFLOG(TRACE, mpi_ctx_.rank_) << "Win Mutex for " << name << " is released.";

  auto it = mpi_ctx_.named_win_map.find(name);
  if (it == mpi_ctx_.named_win_map.end()) {
    return Status::PreconditionError(
        "Cannot release Mutex Win for " + name +
        ". It may not be created or has "
        "been destroyed or wrong name for associated window.");
  }
  std::shared_ptr<MPI_Win> mutex_win = it->second->GetMutexWin();
  if (!mutex_win) {
    return Status::PreconditionError("Cannot release Mutex Win for " + name +
                                     ". The data window for that name is found"
                                     "but mutex window is not.");
  }
  return MPIWinMutexReleaseImpl(mutex_win, release_ranks, mpi_ctx_.rank_, is_sync);
}


/**
 * This function increaments the local version for the corresponding rank
 * when there is a win get operation.
 **/
Status MPIController::WinVersionGetUpdate(const std::string& name,
                                          const std::vector<int>& ranks) {
  BFLOG(TRACE, mpi_ctx_.rank_) << "Update Win Version for " << name << ".";

  auto it = mpi_ctx_.named_win_map.find(name);
  if (it == mpi_ctx_.named_win_map.end()) {
    return Status::PreconditionError(
        "Cannot get Version Win for " + name +
        ". It may not be created or has "
        "been destroyed or wrong name for associated window.");
  }
  std::shared_ptr<MPI_Win> version_win = it->second->GetVersionWin();
  if (!version_win) {
    return Status::PreconditionError("Cannot get Version Win for " + name +
                                     ". The data window for that name is found"
                                     "but the version window is not.");
  }

  MPI_Win_lock(MPI_LOCK_EXCLUSIVE, mpi_ctx_.rank_, MPI_MODE_NOCHECK,
               *version_win);
  for (int position : ranks) {
    it->second->incrementVersionWinMem(position);
  }
  MPI_Win_sync(*version_win);
  MPI_Win_unlock(mpi_ctx_.rank_, *version_win);

  return Status::OK();
}

/**
 * This function increaments the remote version for the corresponding rank
 * when there is a win put operation.
 **/
Status MPIController::WinVersionPutUpdate(const std::string& name,
                                          const std::vector<int>& ranks) {
  BFLOG(TRACE, mpi_ctx_.rank_) << "Update Win Version for " << name << ".";

  auto it = mpi_ctx_.named_win_map.find(name);
  if (it == mpi_ctx_.named_win_map.end()) {
    return Status::PreconditionError(
        "Cannot accquire Version Win for " + name +
        ". It may not be created or has "
        "been destroyed or wrong name for associated window.");
  }
  std::shared_ptr<MPI_Win> version_win = it->second->GetVersionWin();
  if (!version_win) {
    return Status::PreconditionError("Cannot accuire Version Win for " + name +
                                     ". The data window for that name is found"
                                     "but the version window is not.");
  }

  int one = 1;

  for (int rank : ranks) {
    MPI_Win_lock(MPI_LOCK_SHARED, rank, 0, *version_win);
    MPI_Accumulate(&one, 1, MPI_INT, rank, /*target_disp=*/mpi_ctx_.rank_, 1,
                   MPI_INT, MPI_SUM, *version_win);
    MPI_Win_unlock(rank, *version_win);
  }

  return Status::OK();
}

Status MPIController::VersionWinClear(const std::string& name) {
  BFLOG(TRACE, mpi_ctx_.rank_) << "Win Version for " << name << " is released.";

  auto it = mpi_ctx_.named_win_map.find(name);
  if (it == mpi_ctx_.named_win_map.end()) {
    return Status::PreconditionError(
        "Cannot clear Version Win for " + name +
        ". It may not be created or has "
        "been destroyed or wrong name for associated window.");
  }
  std::shared_ptr<MPI_Win> version_win = it->second->GetVersionWin();
  if (!version_win) {
    return Status::PreconditionError("Cannot release Version Win for " + name +
                                     ". The data window for that name is found"
                                     "but version window is not.");
  }

  MPI_Win_lock(MPI_LOCK_EXCLUSIVE, mpi_ctx_.rank_, MPI_MODE_NOCHECK,
               *version_win);
  it->second->resetVersionWinMem();
  MPI_Win_sync(*version_win);
  MPI_Win_unlock(mpi_ctx_.rank_, *version_win);

  return Status::OK();
}

Status MPIController::GetWindowVersionValue(const std::string& name,
                                            std::vector<int>& versions) {
  BFLOG(TRACE, mpi_ctx_.rank_)
      << "Get Win Version for " << name << " is released.";

  auto it = mpi_ctx_.named_win_map.find(name);
  if (it == mpi_ctx_.named_win_map.end()) {
    return Status::PreconditionError(
        "Cannot get Version Win for " + name +
        ". It may not be created or has "
        "been destroyed or wrong name for associated window.");
  }
  std::shared_ptr<MPI_Win> version_win = it->second->GetVersionWin();
  std::vector<int> version_mem = it->second->GetVersionMemoryCopy();
  for (int i = 0; i < version_mem.size(); i++) {
    versions[i] = version_mem[i];
  }

  return Status::OK();
}

void MPIController::MemcpyInFusionBuffer(
    const std::vector<TensorTableEntry>& entries, void*& buffer_data,
    size_t& buffer_len) {
  // Access the fusion buffer.
  auto& first_entry = entries[0];
  FusionBufferManager* buffer_manager;
  auto fusion_status = GetBluefogFusionBuffer(buffer_manager);
  if (!fusion_status.ok()){
    throw std::runtime_error(fusion_status.reason());
  }
  std::shared_ptr<PersistentBuffer> buffer =
      buffer_manager->GetBuffer(first_entry.device);
  buffer_data = const_cast<void*>(buffer->AccessData(first_entry.context));

  int64_t offset = 0;
  for (auto& e : entries) {
    void* buffer_data_at_offset = (uint8_t*)buffer_data + offset;
    MemcpyEntryInFusionBuffer(e, buffer_data_at_offset);
    offset += e.tensor->size();
  }

  buffer_len = (size_t)offset;
}

void MPIController::MemcpyOutFusionBuffer(
    const void* buffer_data, std::vector<TensorTableEntry>& entries) {
  int64_t offset = 0;
  for (auto& e : entries) {
    void* buffer_data_at_offset = (uint8_t*)buffer_data + offset;
    MemcpyEntryOutFusionBuffer(buffer_data_at_offset, e);
    offset += e.output->size();
  }
}

void MPIController::MemcpyOutFusionBufferForNeighbors(
    const void* buffer_data, std::vector<TensorTableEntry>& entries,
    const int num_recv_neighbors, const int64_t fused_data_size) {
  // Remember buffer_data is already pointed at offset location (after self).
  // Unfornately, we cannot simply use MemcpyOutFusionBuffer because:
  // buffer -- [t_1, t_2 | t_1_n1, t_2_n1, t_1_n2, t_2_n2]
  // needs to split into [t_1_n1, t_1_n2] and [t_2_n1, t_2_n2].
  // Notice the size of t_1_n1 can be retrieved from the tensor size.
  // And the size of [t_1_n1, t_1_n2] can be retrieved from the output size.
  int64_t offset = 0;
  for (auto& e : entries) {
    void* buffer_data_at_offset = (uint8_t*)buffer_data + offset;
    MemcpyEntryOutFusionBufferForNeighbors(buffer_data_at_offset, e,
                                           num_recv_neighbors, fused_data_size);
    offset += e.tensor->size();
  }
}

void MPIController::MemcpyOutFusionBufferForInputs(
    const void* fused_input_data, std::vector<TensorTableEntry>& entries) {
  // Copy the input data stored in the fusion buffer back to input, which is
  // used in hierarchical neighbor allreduce since it has allreduce step to
  // modified the input data.
  int64_t offset = 0;
  for (auto& e : entries) {
    void* fused_input_data_at_offset = (uint8_t*)fused_input_data + offset;
    void* dst_data = (void*)e.tensor->data();
    size_t count = (size_t)e.tensor->size();
#if HAVE_CUDA
    if (e.device != CPU_DEVICE_ID) {
      CUDACHECK(cudaMemcpy(dst_data, fused_input_data_at_offset, count,
                           cudaMemcpyDeviceToDevice));
    } else {
#endif
      std::memcpy(dst_data, fused_input_data, count);
#if HAVE_CUDA
    }
#endif
    offset += e.tensor->size();
  }
}

void MPIController::MemcpyEntryInFusionBuffer(const TensorTableEntry& e,
                                              void* buffer_data_at_offset) {
  const void* src_data = e.tensor->data();
  size_t count = (size_t)e.tensor->size();
#if HAVE_CUDA
  if (e.device != CPU_DEVICE_ID) {
    CUDACHECK(cudaMemcpy(buffer_data_at_offset, src_data, count,
                         cudaMemcpyDeviceToDevice));
  } else {
#endif
    std::memcpy(buffer_data_at_offset, src_data, count);
#if HAVE_CUDA
  }
#endif
}

void MPIController::MemcpyEntryOutFusionBuffer(
    const void* buffer_data_at_offset, TensorTableEntry& e) {
  void* dst_data = (void*)e.output->data();
  size_t count = (size_t)e.output->size();
#if HAVE_CUDA
  if (e.device != CPU_DEVICE_ID) {
    CUDACHECK(cudaMemcpy(dst_data, buffer_data_at_offset, count,
                         cudaMemcpyDeviceToDevice));
  } else {
#endif
    std::memcpy(dst_data, buffer_data_at_offset, count);
#if HAVE_CUDA
  }
#endif
}

void MPIController::MemcpyEntryOutFusionBufferForNeighbors(
    const void* buffer_data_at_offset, TensorTableEntry& e,
    const int num_recv_neighbors, const int64_t fused_data_size) {
  // The buffer data looks like
  // [t_1, t_2 | t_1_n1, t_2_n1, t_1_n2, t_2_n2]
  //           ^               ^
  //           |-------------->| fused_data_size
  //           buffer_data_at_offset
  // Output for t_1 is [t_1_n1, t_1_n2]
  //            t_2 is [t_2_n1, t_2_n2]
  for (int i = 0; i < num_recv_neighbors; ++i) {
    void* output_at_offset =
        (uint8_t*)e.output->data() + i * (size_t)e.tensor->size();
    void* buffer_data_at_offset_for_neighbor =
        (uint8_t*)buffer_data_at_offset + i * fused_data_size;
    size_t count = (size_t)e.tensor->size();
#if HAVE_CUDA
    if (e.device != CPU_DEVICE_ID) {
      CUDACHECK(cudaMemcpy(output_at_offset, buffer_data_at_offset_for_neighbor,
                           count, cudaMemcpyDeviceToDevice));
    } else {
#endif
      std::memcpy(output_at_offset, buffer_data_at_offset_for_neighbor, count);
#if HAVE_CUDA
    }
#endif
  }
}

// Extracted from book "Using Advanced MPI" Section 4.5
Status MPIWinMutexAcquireImpl(std::shared_ptr<MPI_Win> mutex_win,
                              const std::vector<int>& acquire_ranks,
                              int self_rank, bool is_sync) {
  // TODO(ybc) Try better implementation than Spin Lock.
  // Recall that we build N windows across all N processes.
  // The spin value is stored in the rank i for i-th window.
  // Other process will got to acquire it.
  int one = 1;
  int minus_one = -1;
  int oldval = 0;

  if (is_sync) {  // Lock for self mutex
    MPI_Win_lock(MPI_LOCK_SHARED, self_rank, 0, *mutex_win);
    for (int rank : acquire_ranks) {
      do {
        MPI_Fetch_and_op(&one, &oldval, MPI_INT, self_rank,
                         /*target_disp=*/rank, MPI_SUM, *mutex_win);
        MPI_Win_flush(self_rank, *mutex_win);
        if (oldval == 0) break;
        MPI_Accumulate(&minus_one, 1, MPI_INT, self_rank, /*target_disp=*/rank,
                       1, MPI_INT, MPI_SUM, *mutex_win);
        MPI_Win_flush(self_rank, *mutex_win);
        std::this_thread::sleep_for(std::chrono::microseconds(1));
      } while (1);
    }
    MPI_Win_unlock(self_rank, *mutex_win);
  } else {  // Lock for remote mutex
    for (int rank : acquire_ranks) {
      MPI_Win_lock(MPI_LOCK_SHARED, rank, 0, *mutex_win);
      do {
        MPI_Fetch_and_op(&one, &oldval, MPI_INT, rank,
                         /*target_disp=*/self_rank, MPI_SUM, *mutex_win);
        MPI_Win_flush(rank, *mutex_win);
        if (oldval == 0) break;
        MPI_Accumulate(&minus_one, 1, MPI_INT, rank,
                       /*target_disp=*/self_rank, 1, MPI_INT, MPI_SUM,
                       *mutex_win);
        MPI_Win_flush(rank, *mutex_win);
        std::this_thread::sleep_for(std::chrono::microseconds(1));
      } while (1);
      MPI_Win_unlock(rank, *mutex_win);
    }
  }

  return Status::OK();
}

Status MPIWinMutexReleaseImpl(std::shared_ptr<MPI_Win> mutex_win,
                              const std::vector<int>& release_ranks,
                              int self_rank, bool is_sync) {
  int minus_one = -1;
  // TODO(ybc) Notice the following accumulate may cause the value to be
  // negative, i.e. more release ops is called than acquire.
  if (is_sync) {
    MPI_Win_lock(MPI_LOCK_SHARED, self_rank, 0, *mutex_win);
    for (int rank : release_ranks) {
      MPI_Accumulate(&minus_one, 1, MPI_INT, self_rank, /*target_disp=*/rank, 1,
                     MPI_INT, MPI_SUM, *mutex_win);
    }
    MPI_Win_unlock(self_rank, *mutex_win);
  } else {
    for (int rank : release_ranks) {
      MPI_Win_lock(MPI_LOCK_SHARED, rank, 0, *mutex_win);
      MPI_Accumulate(&minus_one, 1, MPI_INT, rank, /*target_disp=*/self_rank, 1,
                     MPI_INT, MPI_SUM, *mutex_win);
      MPI_Win_unlock(rank, *mutex_win);
    }
  }
  return Status::OK();
}

Status MPIController::GetWinAssociatedPByNameAndRank(const std::string& name,
                                                     const int rank,
                                                     double* weight) {
  auto it = mpi_ctx_.named_win_map.find(name);
  if (it == mpi_ctx_.named_win_map.end()) {
    return Status::PreconditionError(
        "Cannot get win associated P for " + name +
        ". It may not be created or has been destroyed or wrong name for "
        "associated window.");
  }
  if (rank < 0 || rank >= mpi_ctx_.size_) {
    return Status::PreconditionError(
        "Argument Rank to retrieve win associated P should be a value between "
        "0 (inclusive) and size(exclusive).");
  }
  *weight = it->second->GetAssociatedP(rank);
  return Status::OK();
}

Status MPIController::SetWinAssociatedPByNameAndRank(const std::string& name,
                                                     const int rank,
                                                     double weight) {
  auto it = mpi_ctx_.named_win_map.find(name);
  if (it == mpi_ctx_.named_win_map.end()) {
    return Status::PreconditionError(
        "Cannot get win associated P for " + name +
        ". It may not be created or has been destroyed or wrong name for "
        "associated window.");
  }
  if (rank < 0 || rank >= mpi_ctx_.size_) {
    return Status::PreconditionError(
        "Argument Rank to retrieve associated P should be a value "
        "between 0 (inclusive) and size(exclusive).");
  }
  it->second->SetAssociatedP(rank, weight);
  return Status::OK();
}

}  // namespace common
}  // namespace bluefog<|MERGE_RESOLUTION|>--- conflicted
+++ resolved
@@ -298,17 +298,13 @@
   bool res = false;
   // enabled the check if enable_topo_check is true and partial
   // neighbor_allreduce is activated.
-<<<<<<< HEAD
   if (entry.enable_topo_check && entry.dynamic_neighbors_enabled) {
-=======
-  if (entry.enable_topo_check && !entry.send_neighbors->empty()) {
     if (entry.is_hierarchical) {
       // TODO: support check.
       BFLOG(INFO) << "Request to check topology for hierarchical neighbor "
                   << "allreduce ops but it is not supported yet.";
       return res;
     }
->>>>>>> fc4701e8
     timeline_ptr->ActivityStart(entry.tensor_name, "NEGOTIATION");
     // Put all the send and recv neighbors in a single vector, and obtain a send
     // matrix and a recv matrix through MPI_Allgather.
@@ -406,38 +402,13 @@
   // is no need to transfer the local info again. However, for computation view,
   // including itself is more intuitive.
   std::string error_message = "";
-<<<<<<< HEAD
-  if (!entry.dynamic_neighbors_enabled) {
-    int ret_code = MPI_Neighbor_allgather(
-        sendbuf, num_elements, mpi_ctx_.GetMPIDataType(entry.tensor), buffer_data,
-        num_elements, mpi_ctx_.GetMPIDataType(entry.output),
-        mpi_ctx_.GetMPICommunicator(Communicator::GRAPH));
-    if (ret_code != MPI_SUCCESS) {
-      throw std::runtime_error(
-          "MPI_Neighbor_allreduce (through neighbor_allgather) failed, see MPI "
-          "output for details.");
-    }
-  } else {
-    int nsend = entry.send_neighbors->size();
-    int nrecv = entry.recv_neighbors->size();
-    std::vector<MPI_Request> requests(nsend+nrecv);
-    std::vector<MPI_Status> statuses(nsend+nrecv);
-    int element_size = mpi_ctx_.GetMPITypeSize(entry.output->dtype());
-    for (int i = 0; i < nrecv; ++i) {
-      void* recvbuf = (void*)(static_cast<const char*>(entry.output->data())
-                              +num_elements*i*element_size);
-      int ret_code = MPI_Irecv(recvbuf, num_elements, mpi_ctx_.GetMPIDataType(entry.output),
-          entry.recv_neighbors->at(i), mpi_ctx_.rank_+entry.recv_neighbors->at(i),
-          mpi_ctx_.GetMPICommunicator(Communicator::GRAPH), &requests[i+nsend]);
-=======
 
   if (!entry.is_hierarchical) {
-    if (entry.send_neighbors->empty()) {
+    if (!entry.dynamic_neighbors_enabled) {
       int ret_code = MPI_Neighbor_allgather(
           sendbuf, num_elements, mpi_ctx_.GetMPIDataType(entry.tensor),
           buffer_data, num_elements, mpi_ctx_.GetMPIDataType(entry.output),
           mpi_ctx_.GetMPICommunicator(Communicator::GRAPH));
->>>>>>> fc4701e8
       if (ret_code != MPI_SUCCESS) {
         throw std::runtime_error(
             "MPI_Neighbor_allreduce (through neighbor_allgather) failed, see "
@@ -643,40 +614,13 @@
   // is no need to transfer the local info again. However, for computation view,
   // including itself is more intuitive.
   std::string error_message = "";
-<<<<<<< HEAD
-  if (!first_entry.dynamic_neighbors_enabled) {
-    int ret_code = MPI_Neighbor_allgather(
-        fused_input_data, num_elements, mpi_ctx_.GetMPIDataType(first_entry.tensor),
-        buffer_data, num_elements, mpi_ctx_.GetMPIDataType(first_entry.output),
-        mpi_ctx_.GetMPICommunicator(Communicator::GRAPH));
-    if (ret_code != MPI_SUCCESS) {
-      throw std::runtime_error(
-          "MPI_Neighbor_allreduce (through neighbor_allgather) failed, see MPI "
-          "output for details.");
-    }
-  } else {
-    int nsend = first_entry.send_neighbors->size();
-    int nrecv = first_entry.recv_neighbors->size();
-    std::vector<MPI_Request> requests(nsend + nrecv);
-    std::vector<MPI_Status> statuses(nsend + nrecv);
-    for (int i = 0; i < nrecv; ++i) {
-      void* recvbuf =
-          (void*)((uint8_t*)buffer_data + num_elements * i * element_size);
-      int ret_code = MPI_Irecv(recvbuf, num_elements,
-                               mpi_ctx_.GetMPIDataType(first_entry.output),
-                               first_entry.recv_neighbors->at(i),
-                               /*tag=*/mpi_ctx_.rank_ + first_entry.recv_neighbors->at(i),
-                               mpi_ctx_.GetMPICommunicator(Communicator::GRAPH),
-                               &requests[i + nsend]);
-=======
 
   if (!first_entry.is_hierarchical) {
-    if (first_entry.send_neighbors->empty()) {
+    if (!first_entry.dynamic_neighbors_enabled) {
       int ret_code = MPI_Neighbor_allgather(
           fused_input_data, num_elements, mpi_ctx_.GetMPIDataType(first_entry.tensor),
           buffer_data, num_elements, mpi_ctx_.GetMPIDataType(first_entry.output),
           mpi_ctx_.GetMPICommunicator(Communicator::GRAPH));
->>>>>>> fc4701e8
       if (ret_code != MPI_SUCCESS) {
         throw std::runtime_error(
             "MPI_Neighbor_allreduce (through neighbor_allgather) failed, see MPI "
