#include "operations.h"

#include <atomic>
#include <cassert>
#include <cstring>
#include <map>
#include <queue>
#include <set>
#include <sstream>
#include <thread>
#include <unordered_map>
#include <unordered_set>

#include "common.h"
#include "global_state.h"
#include "logging.h"

// Bluefog knobs.
#define BLUEFOG_TIMELINE "BLUEFOG_TIMELINE"

namespace bluefog {
namespace common {

namespace {

// All the Bluefog state that must be stored globally per-process.
BluefogGlobalState bluefog_global;

MPIContext mpi_context;

}  // namespace

bool RunLoopOnce(BluefogGlobalState& state);

void BackgroundThreadLoop(BluefogGlobalState& state) {
  auto mpi_ctx_manager = MPIContextManager();
  mpi_context.Initialize(std::vector<int>{}, mpi_ctx_manager);

  // Initialize controller
  state.controller->Initialize();

  // Signal that initialization is completed.
  state.initialization_done = true;
  BFLOG(INFO, bluefog_global.controller->GetRank()) << "Bluefog Initialized";

  // Open the timeline file
  char* bluefog_timeline_loc = std::getenv(BLUEFOG_TIMELINE);

  if (bluefog_timeline_loc != nullptr) {
    std::string timeline_filename = std::string(bluefog_timeline_loc) +
                                    std::to_string(bluefog_rank()) +
                                    std::string(".json");
    state.timeline.Initialize(timeline_filename, bluefog_size());

    state.timeline_enabled = true;
  }

  // Iterate until shutdown.
  while (RunLoopOnce(state))
    ;

  BFLOG(DEBUG, bluefog_global.controller->GetRank())
      << "Shutting down background thread";

  // Signal that shutdown has been requested.
  state.shut_down = true;
  // Notify all outstanding operations that Bluefog has been shut down
  // and finalize tensor queue.
  std::vector<StatusCallback> callbacks;
  bluefog_global.tensor_queue.FinalizeTensorQueue(callbacks);
  for (auto& cb : callbacks) {
    cb(SHUT_DOWN_ERROR);
  }
  mpi_context.Finalize(mpi_ctx_manager);
}

bool RunLoopOnce(BluefogGlobalState& state) {
  try {
    auto entry = state.tensor_queue.PopMessagesFromQueue();
    switch (entry.mpi_ops_type) {
      case MPIOpsType::ALLREDUCE:
        BFLOG(TRACE, bluefog_global.controller->GetRank())
            << "Processing " << entry.tensor_name;
        state.timeline.ActivityStart(entry.tensor_name, MPI_ALLREDUCE);
        state.controller->Allreduce(entry);
        state.timeline.ActivityEnd(entry.tensor_name);
        break;
      case MPIOpsType::BROADCAST:
        BFLOG(TRACE, bluefog_global.controller->GetRank())
            << "Processing " << entry.tensor_name;
        state.timeline.ActivityStart(entry.tensor_name, MPI_BROADCAST);
        state.controller->Broadcast(entry);
        state.timeline.ActivityEnd(entry.tensor_name);
        break;
      case MPIOpsType::ALLGATHER:
        state.timeline.ActivityStart(entry.tensor_name, MPI_ALLGATHER);
        BFLOG(TRACE, bluefog_global.controller->GetRank())
            << "Processing " << entry.tensor_name;
        state.controller->Allgather(entry);
        state.timeline.ActivityEnd(entry.tensor_name);
        break;
      case MPIOpsType::NEIGHBOR_ALLGATHER:
        state.timeline.ActivityStart(entry.tensor_name, MPI_NEIGHBOR_ALLGATHER);
        BFLOG(TRACE, bluefog_global.controller->GetRank())
            << "Processing " << entry.tensor_name;
        state.controller->NeighborAllgather(entry);
        state.timeline.ActivityEnd(entry.tensor_name);
        break;
      case MPIOpsType::NEIGHBOR_ALLREDUCE:
        BFLOG(TRACE, bluefog_global.controller->GetRank())
            << "Processing " << entry.tensor_name;
        state.timeline.ActivityStart(entry.tensor_name, MPI_NEIGHBOR_ALLREDUCE);
        state.controller->NeighborAllreduce(entry);
        state.timeline.ActivityEnd(entry.tensor_name);
        break;
      case MPIOpsType::BARRIER:
        BFLOG(TRACE, bluefog_global.controller->GetRank())
            << "Processing Barrier now ";
        state.controller->Barrier(entry);
        break;
      // TODO(ybc) All above Ops are collective ops. If the order
      // is disarranged, the whole process will hang. This is possible in
      // tensorflow. For example, if two ops are not control dependent to each
      // other, the order of allreduce request by them are undeterminisitc.
      case MPIOpsType::WIN_PUT:
        BFLOG(TRACE, bluefog_global.controller->GetRank())
            << "Processing WIN_PUT on " << entry.tensor_name;
        state.timeline.ActivityStart(entry.tensor_name, MPI_WIN_PUT);
        state.controller->WinPut(entry);
        state.timeline.ActivityEnd(entry.tensor_name);
        break;
      case MPIOpsType::WIN_GET:
        BFLOG(TRACE, bluefog_global.controller->GetRank())
            << "Processing WIN_GET on " << entry.tensor_name;
        state.timeline.ActivityStart(entry.tensor_name, MPI_WIN_GET);
        state.controller->WinGet(entry);
        state.timeline.ActivityEnd(entry.tensor_name);
        break;
      case MPIOpsType::WIN_ACCUMULATE:
        BFLOG(TRACE, bluefog_global.controller->GetRank())
            << "Processing WIN_ACCUMULATE on " << entry.tensor_name;
        state.timeline.ActivityStart(entry.tensor_name, MPI_WIN_ACCUMULATE);
        state.controller->WinAccumulate(entry);
        state.timeline.ActivityEnd(entry.tensor_name);
        break;
      default:
        state.timeline.ActivityEnd(entry.tensor_name);  // End activity for enqueue
        throw std::runtime_error("Unsupported/Unkown MPI Operation Types");
    }
    state.timeline.ActivityEnd(entry.tensor_name);  // End activity for enqueue
  } catch (std::length_error& e) {
    std::this_thread::sleep_for(std::chrono::microseconds(1));
  } catch (std::exception& e) {
    BFLOG(ERROR) << e.what();
  }
  return !bluefog_global.shut_down;
}

// Start Bluefog background thread. Ensure that this is
// only done once no matter how many times this function is called.
void InitializeBluefogOnce() {
  mpi_context
      .Enable();  // We always enable mpi since we relied on MPI only now.
  if (!bluefog_global.initialize_flag.test_and_set()) {
    bluefog_global.controller.reset(
        new MPIController(bluefog_global.tensor_queue, mpi_context));
    bluefog_global.initialization_done = false;
    bluefog_global.background_thread =
        std::thread(BackgroundThreadLoop, std::ref(bluefog_global));
  }
  // Wait to ensure that the background thread has finished initializing MPI.
  while (!bluefog_global.initialization_done) {
    std::this_thread::sleep_for(std::chrono::milliseconds(1));
  }
  BFLOG(DEBUG) << "Background thread init done";
}

Status CheckInitialized() {
  if (!bluefog_global.initialization_done) {
    return NOT_INITIALIZED_ERROR;
  }
  return Status::OK();
}

extern "C" {

void bluefog_init() { InitializeBluefogOnce(); }

void bluefog_shutdown() {
  if (bluefog_global.background_thread.joinable()) {
    bluefog_global.shut_down = true;
    bluefog_global.background_thread.join();
    // Reset the initialization flag to allow restarting with bluefog_init(...)
    bluefog_global.initialize_flag.clear();
    bluefog_global.shut_down = false;
  }
}

int bluefog_rank() {
  if (!bluefog_global.initialization_done) {
    return -1;
  }
  return bluefog_global.controller->GetRank();
}

int bluefog_local_rank() {
  if (!bluefog_global.initialization_done) {
    return -1;
  }
  return bluefog_global.controller->GetLocalRank();
}

int bluefog_size() {
  if (!bluefog_global.initialization_done) {
    return -1;
  }
  return bluefog_global.controller->GetSize();
}

int bluefog_local_size() {
  if (!bluefog_global.initialization_done) {
    return -1;
  }
  return bluefog_global.controller->GetLocalSize();
}

int bluefog_neighbor_size() {
  if (!bluefog_global.initialization_done) {
    return -1;
  }
  return bluefog_global.controller->GetNeighborSize();
}

int bluefog_mpi_threads_supported() {
  if (!bluefog_global.initialization_done) {
    return -1;
  }
  return bluefog_global.controller->IsMpiThreadsSupported() ? 1 : 0;
}

int bluefog_unified_mpi_window_model_supported() {
  if (!bluefog_global.initialization_done) {
    return -1;
  }
  return bluefog_global.controller->IsMpiUnifiedModel() ? 1 : 0;
}

int bluefog_set_topology(int indegree, const int* sources, int outdegree,
                         const int* destinations) {
  if (!bluefog_global.initialization_done) {
    BFLOG(ERROR)
        << "Cannot set the topology because bluefog has not been initialized.";
    return -1;
  }
  if (!bluefog_global.controller->IsWinObjetEmpty()) {
    BFLOG(ERROR)
        << "Cannot set the topology because there are window object uncleared.";
    return -1;
  }
  if (bluefog_global.tensor_queue.size() > 0) {
    BFLOG(ERROR)
        << "Cannot set the topology because there are unfinished MPI ops.";
    return -1;
  }
  return bluefog_global.controller->SetTopology(indegree, sources, outdegree,
                                                destinations);
}

int bluefog_set_topology_with_weights(int indegree, const int* sources,
                                      int outdegree, const int* destinations,
                                      const float* source_weights) {
  int ret = bluefog_set_topology(indegree, sources, outdegree, destinations);
  if (ret != 1) {
    return ret;
  }
  return bluefog_global.controller->SetTopologyWeights(indegree, sources,
                                                       source_weights);
}

int bluefog_load_topology(int* indegree, int*& sources, int* outdegree,
                          int*& destinations) {
  if (!bluefog_global.initialization_done) {
    return -1;
  }
  return bluefog_global.controller->LoadTopology(indegree, sources, outdegree,
                                                 destinations);
}

int bluefog_load_topology_weights(
    const std::unordered_map<int, float>*& neighbor_weights_) {
  if (!bluefog_global.initialization_done) {
    return -1;
  }
  return bluefog_global.controller->LoadTopologyWeights(neighbor_weights_);
}

}  // extern "C"

Status EnqueueTensorAllreduce(std::shared_ptr<Tensor> tensor,
                              std::shared_ptr<Tensor> output,
                              const std::string& name, const int device,
                              StatusCallback callback) {
  TensorTableEntry e;
  e.tensor_name = name;
  e.tensor = tensor;
  e.output = output;
  e.device = device;
  e.callback = callback;
  e.mpi_ops_type = MPIOpsType::ALLREDUCE;

  bluefog_global.timeline.ActivityStart(e.tensor_name,
                                        ENQUEUE_ALLREDUCE);

  if (bluefog_global.shut_down) {
    return SHUT_DOWN_ERROR;
  }
  Status status = bluefog_global.tensor_queue.AddToTensorQueue(e);
  return status;
}

Status EnqueueTensorBroadcast(std::shared_ptr<Tensor> tensor,
                              std::shared_ptr<Tensor> output,
                              const int root_rank, const std::string& name,
                              const int device, StatusCallback callback) {
  TensorTableEntry e;
  e.tensor_name = name;
  e.tensor = tensor;
  e.output = output;
  e.root_rank = root_rank;
  e.device = device;
  e.callback = callback;
  e.mpi_ops_type = MPIOpsType::BROADCAST;

  bluefog_global.timeline.ActivityStart(e.tensor_name,
                                        ENQUEUE_BROADCAST);

  if (bluefog_global.shut_down) {
    return SHUT_DOWN_ERROR;
  }
  Status status = bluefog_global.tensor_queue.AddToTensorQueue(e);
  return status;
}

Status EnqueueTensorAllgather(std::shared_ptr<Tensor> tensor,
                              std::shared_ptr<OpContext> context,
                              const std::string& name, const int device,
                              StatusCallback callback) {
  TensorTableEntry e;
  e.tensor_name = name;
  e.tensor = tensor;
  e.context = context;
  e.device = device;
  e.callback = callback;
  e.mpi_ops_type = MPIOpsType::ALLGATHER;

  bluefog_global.timeline.ActivityStart(e.tensor_name,
                                        ENQUEUE_ALLGATHER);

  if (bluefog_global.shut_down) {
    return SHUT_DOWN_ERROR;
  }
  Status status = bluefog_global.tensor_queue.AddToTensorQueue(e);
  return status;
}

Status EnqueueTensorNeighborAllgather(std::shared_ptr<Tensor> tensor,
                                      std::shared_ptr<OpContext> context,
                                      const std::string& name, const int device,
                                      StatusCallback callback) {
  TensorTableEntry e;
  e.tensor_name = name;
  e.tensor = tensor;
  e.context = context;
  e.device = device;
  e.callback = callback;
  e.mpi_ops_type = MPIOpsType::NEIGHBOR_ALLGATHER;

  if (bluefog_global.shut_down) {
    return SHUT_DOWN_ERROR;
  }
  Status status = bluefog_global.tensor_queue.AddToTensorQueue(e);
  return status;
}

Status EnqueueTensorNeighborAllreduce(std::shared_ptr<OpContext> context,
                                      std::shared_ptr<Tensor> tensor,
                                      std::shared_ptr<Tensor> output,
                                      const std::string& name, const int device,
                                      StatusCallback callback) {
  TensorTableEntry e;
  e.tensor_name = name;
  e.tensor = tensor;
  e.output = output;
  e.context = context;
  e.device = device;
  e.callback = callback;
  e.mpi_ops_type = MPIOpsType::NEIGHBOR_ALLREDUCE;

  bluefog_global.timeline.ActivityStart(e.tensor_name,
                                        ENQUEUE_NEIGHBOR_ALLREDUCE);

  if (bluefog_global.shut_down) {
    return SHUT_DOWN_ERROR;
  }
  Status status = bluefog_global.tensor_queue.AddToTensorQueue(e);
  return status;
}

Status EnqueueTensorWindowPut(std::shared_ptr<Tensor> tensor,
                             const std::string& name,
                             const std::unordered_map<int, float>& dst_weights,
                             const int device, StatusCallback callback) {
  TensorTableEntry e;
  e.tensor_name = name;
  e.tensor = tensor;
  e.device = device;
  e.callback = callback;
  e.mpi_ops_type = MPIOpsType::WIN_PUT;
  e.dst_weights = dst_weights;

  bluefog_global.timeline.ActivityStart(e.tensor_name,
                                        ENQUEUE_WIN_PUT);

  if (bluefog_global.shut_down) {
    return SHUT_DOWN_ERROR;
  }
  Status status = bluefog_global.tensor_queue.AddToTensorQueue(e);
  return status;
}

<<<<<<< HEAD
Status EnqueuTensorWindowAccumulate(
    std::shared_ptr<Tensor> tensor, const std::string& name,
    const std::unordered_map<int, float>& dst_weights, const int device,
    StatusCallback callback) {
=======
Status EnqueueTensorWindowAccumulate(std::shared_ptr<Tensor> tensor,
                             const std::string& name,
                             const std::unordered_map<int, float>& dst_weights,
                             const int device, 
                             const bool require_mutex, 
                             StatusCallback callback) {
>>>>>>> 9d543d03
  TensorTableEntry e;
  e.tensor_name = name;
  e.tensor = tensor;
  e.device = device;
  e.callback = callback;
  e.mpi_ops_type = MPIOpsType::WIN_ACCUMULATE;
  e.dst_weights = dst_weights;
  e.require_mutex = require_mutex;

  bluefog_global.timeline.ActivityStart(e.tensor_name,
                                        ENQUEUE_WIN_ACCUMULATE);

  if (bluefog_global.shut_down) {
    return SHUT_DOWN_ERROR;
  }
  Status status = bluefog_global.tensor_queue.AddToTensorQueue(e);
  return status;
}

Status EnqueueTensorWindowGet(const std::string& name,
                             const std::unordered_map<int, float>& src_weights,
                             StatusCallback callback) {
  TensorTableEntry e;
  e.tensor_name = name;
  e.callback = callback;
  e.mpi_ops_type = MPIOpsType::WIN_GET;
  e.src_weights = src_weights;

  bluefog_global.timeline.ActivityStart(e.tensor_name,
                                        ENQUEUE_WIN_GET);

  if (bluefog_global.shut_down) {
    return SHUT_DOWN_ERROR;
  }
  Status status = bluefog_global.tensor_queue.AddToTensorQueue(e);
  return status;
}

Status WindowCreate(std::shared_ptr<Tensor> tensor,
                    std::vector<std::shared_ptr<Tensor>> neighbor_tensors,
                    const std::string& name, const int device) {
  if (bluefog_global.shut_down) {
    return SHUT_DOWN_ERROR;
  }
  Status status = bluefog_global.controller->WinCreate(tensor, neighbor_tensors,
                                                       name, device);
  if (!status.ok()) {
    BFLOG(ERROR) << "Cannot create the MPI_Win for " << name;
    BFLOG(ERROR) << status.reason();
  }
  return status;
}

Status WindowSync(const std::string& name, int device) {
  if (bluefog_global.shut_down) {
    return SHUT_DOWN_ERROR;
  }
  Status status = bluefog_global.controller->WinSync(name, device);
  if (!status.ok()) {
    BFLOG(ERROR) << "Cannot sync the MPI_Win for " << name;
    BFLOG(ERROR) << status.reason();
  }
  return status;
}

Status WindowFree(const std::string& name, int device) {
  if (bluefog_global.shut_down) {
    return SHUT_DOWN_ERROR;
  }
  Status status;
  if (name.empty()) {
    status = bluefog_global.controller->WinFreeAll();
  } else {
    status = bluefog_global.controller->WinFree(name, device);
  }
  if (!status.ok()) {
    BFLOG(ERROR) << "Cannot free the MPI_Win for " << name;
    BFLOG(ERROR) << status.reason();
  }
  return status;
}

Status WindowFence(const std::string& name) {
  if (bluefog_global.shut_down) {
    return SHUT_DOWN_ERROR;
  }
  Status status = bluefog_global.controller->WinFence(name);

  if (!status.ok()) {
    BFLOG(ERROR) << "Cannot free the MPI_Win for " << name;
    BFLOG(ERROR) << status.reason();
  }
  return status;
}

Status Barrier(StatusCallback callback) {
  TensorTableEntry e;
  e.callback = callback;
  e.mpi_ops_type = MPIOpsType::BARRIER;

  if (bluefog_global.shut_down) {
    return SHUT_DOWN_ERROR;
  }
  Status status = bluefog_global.tensor_queue.AddToTensorQueue(e);
  return status;
}

Status WindowLock(const std::string& name) {
  if (bluefog_global.shut_down) {
    return SHUT_DOWN_ERROR;
  }
  Status status = bluefog_global.controller->WinLock(name);

  if (!status.ok()) {
    BFLOG(ERROR) << "Cannot Lock the MPI_Win for " << name;
    BFLOG(ERROR) << status.reason();
  }
  return status;
}

Status WindowUnlock(const std::string& name) {
  if (bluefog_global.shut_down) {
    return SHUT_DOWN_ERROR;
  }
  Status status = bluefog_global.controller->WinUnlock(name);

  if (!status.ok()) {
    BFLOG(ERROR) << "Cannot Unlock the MPI_Win for " << name;
    BFLOG(ERROR) << status.reason();
  }
  return status;
}

Status WindowMutexAcquire(const std::vector<int>& acquire_ranks) {
  if (bluefog_global.shut_down) {
    return SHUT_DOWN_ERROR;
  }
  Status status = bluefog_global.controller->WinMutexAcquire(acquire_ranks);

  if (!status.ok()) {
    BFLOG(ERROR) << "Cannot acquire window mutex";
    BFLOG(ERROR) << status.reason();
  }
  return status;
}

Status WindowMutexRelease(const std::vector<int>& release_ranks) {
  if (bluefog_global.shut_down) {
    return SHUT_DOWN_ERROR;
  }
  Status status = bluefog_global.controller->WinMutexRelease(release_ranks);

  if (!status.ok()) {
    BFLOG(ERROR) << "Cannot release window mutex"; 
    BFLOG(ERROR) << status.reason();
  }
  return status;
}

}  // namespace common
}  // namespace bluefog<|MERGE_RESOLUTION|>--- conflicted
+++ resolved
@@ -428,19 +428,13 @@
   return status;
 }
 
-<<<<<<< HEAD
-Status EnqueuTensorWindowAccumulate(
-    std::shared_ptr<Tensor> tensor, const std::string& name,
-    const std::unordered_map<int, float>& dst_weights, const int device,
-    StatusCallback callback) {
-=======
+
 Status EnqueueTensorWindowAccumulate(std::shared_ptr<Tensor> tensor,
                              const std::string& name,
                              const std::unordered_map<int, float>& dst_weights,
                              const int device, 
                              const bool require_mutex, 
                              StatusCallback callback) {
->>>>>>> 9d543d03
   TensorTableEntry e;
   e.tensor_name = name;
   e.tensor = tensor;
