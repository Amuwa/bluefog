// Modifications copyright (C) 2020 Bluefog Team. All Rights Reserved.
// Copyright 2019 Uber Technologies, Inc. All Rights Reserved.
//
// Licensed under the Apache License, Version 2.0 (the "License");
// you may not use this file except in compliance with the License.
// You may obtain a copy of the License at
//
//     http://www.apache.org/licenses/LICENSE-2.0
//
// Unless required by applicable law or agreed to in writing, software
// distributed under the License is distributed on an "AS IS" BASIS,
// WITHOUT WARRANTIES OR CONDITIONS OF ANY KIND, either express or implied.
// See the License for the specific language governing permissions and
// limitations under the License.
// ==============================================================================

#ifndef BLUEFOG_COMMON_MPI_CONTEXT_H
#define BLUEFOG_COMMON_MPI_CONTEXT_H

#include <iostream>
#include <memory>
#include <unordered_map>
#include <vector>

#include "common.h"
#include "mpi.h"

namespace bluefog {
namespace common {

// Base class for managing MPI environment.
class MPIContextManager {
 public:
  // Initialize MPI environment with required multi-threads support level.
  virtual void EnvInitialize(int mpi_threads_required);

  // Finalize MPI environment.
  virtual void EnvFinalize();
};

class WindowManager {
 public:
  WindowManager() = default;

  inline std::shared_ptr<MPI_Win> GetWinByRank(int rank) { 
    return wins_tensor_vec_[rank].first; 
  }
  inline std::shared_ptr<Tensor> GetAssociateTensorByRank(int rank) { 
    return wins_tensor_vec_[rank].second; 
  }
  inline std::shared_ptr<MPI_Win> GetGlobalWin() { return global_win_; }

  inline const void* GetWinMemoryByRank(int rank) { 
    return wins_tensor_vec_[rank].second->data(); 
  }

  inline void PushBackWinAndTensor(std::shared_ptr<MPI_Win> win,
                                   std::shared_ptr<Tensor> tensor) {
    wins_tensor_vec_.push_back(std::make_pair(win, tensor));
  }

  inline void SetGlobalWin(std::shared_ptr<MPI_Win> win) {
    global_win_ = win;
  }

  // Manually free the win memory.
  void FreeAllWins();

  bool InitializeMutexWin(const MPI_Comm& mpi_comm);
  bool DestroyMutexWin();
  inline std::shared_ptr<MPI_Win> GetMutexWin() { return mutex_win_; }

  bool InitializePWin(const MPI_Comm& mpi_comm);
  bool DestroyPWin();
  inline std::shared_ptr<MPI_Win> GetPWin() { return p_win_; }
  inline double* GetUnderlyingPMemory() { return p_mem_.data(); };
  double GetAssociatedP(int rank);
  void SetAssociatedP(int rank, double weight);

 private:
  // Store all the pointers to the MPI WIN and underlying tensor.
  // It should always keep the order from 0 to WORLD_SIZE-1.
  // Used with win_put and win_accumulate.
  std::vector<std::pair<std::shared_ptr<MPI_Win>, std::shared_ptr<Tensor>>>
      wins_tensor_vec_;

  // A window associated with the self (all connected).
  // Used with win_get.
  std::shared_ptr<MPI_Win> global_win_;

  // MPI Window used for mutex.
  std::shared_ptr<MPI_Win> mutex_win_;
<<<<<<< HEAD
  std::vector<int> mutex_mem_;
=======
  std::unique_ptr<int> mutex_mem_;

  // MPI Window used for p. Mainly used for push-sum algorithm.
  std::shared_ptr<MPI_Win> p_win_;
  std::vector<double> p_mem_;
>>>>>>> e89e618b
};

class MPIContext {
 public:
  MPIContext() = default;
  MPIContext(const MPIContext&) = delete;
  MPIContext& operator=(MPIContext) = delete;

  void Enable() { enabled_ = true; };
  void SetTopoSetup() { topo_setup_ = true; }
  void ResetTopoSetup() { topo_setup_ = false; }

  bool IsEnabled() { return enabled_; }
  bool IsTopoSetup() { return topo_setup_; }
  bool IsWeighted() { return is_weighted_; }
  void EnableTopoWeights() { is_weighted_ = true; }
  void DisableTopoWeights() { is_weighted_ = false; }

  // Take an argument of context manager pointer that will take care of
  // initialization of MPI environment.
  void Initialize(const std::vector<int>& ranks,
                  MPIContextManager& ctx_manager);

  // Take an argument of context manager pointer that will take care of
  // finalization of MPI environment.
  void Finalize(MPIContextManager& ctx_manager);
  MPI_Datatype GetMPIDataType(std::shared_ptr<Tensor> tensor);

  MPI_Datatype GetMPIDataType(DataType dtype);

  MPI_Op GetMPISumOp(DataType dtype);

  MPI_Comm GetMPICommunicator(Communicator comm);

  int GetMPITypeSize(DataType dtype);

  int BuildGraphComm(int indegree, const int* sources, int outdegree,
                     const int* destinations);

  bool RegisterWindowName(const std::string& name);
  std::shared_ptr<WindowManager> GetWindowByName(const std::string& name);
  bool UnregisterWindowName(const std::string& name);
  bool UnregisterAllWindowName();

  Status AllocateOutput(TensorTableEntry& entries, int*& recvcounts, Communicator comm_type);
  void SetDisplacements(const int* recvcounts, int*& displcmnts, Communicator comm_type);

  // Flag indicating whether mpi is enabled.
  bool enabled_ = false;

  // Flag indicating whether mpi virtual topology is setup.
  bool topo_setup_ = false;
  bool is_weighted_ = false;

  // Private MPI communicator for Bluefog to ensure no collisions with other
  // threads using MPI.
  MPI_Comm mpi_comm;

  // Node-local communicator.
  MPI_Comm local_comm;

  // Cross-node communicator for hierarchical allreduce.
  MPI_Comm cross_comm;

  // Graph-based communicator for neighbor collective operations.
  MPI_Comm graph_comm;

  // MPI Windows used for one-sided communication.
  std::unordered_map<std::string, std::shared_ptr<WindowManager>> named_win_map;

  // Whether mpi context should be finalize.
  bool should_finalize = false;

  int rank_ = 0;
  int local_rank_ = 0;

  int cross_rank_ = 0;
  int size_ = 1;
  int local_size_ = 1;
  int cross_size_ = 1;

  int neighbor_indgree_ = -1;
  int neighbor_outdgree_ = -1;

  bool is_homogeneous_ = true;

  // Neighbor ranks should not include self.
  // It is sorted with ascending order.
  std::vector<int> neighbor_in_ranks_;
  std::vector<int> neighbor_out_ranks_;

  // ranks of the bluefog world
  std::vector<int> ranks_;

  // COMM_WORLD ranks of processes running on this node.
  std::vector<int> local_comm_ranks_;

  double self_weight_;
  std::unordered_map<int, double> neighbor_weights_;

  // MPI Custom  data type for float16.
  MPI_Datatype mpi_float16_t;
  MPI_Op mpi_float16_sum;
};

}  // namespace common
}  // namespace bluefog

#endif  // BLUEFOG_COMMON_MPI_CONTEXT_H<|MERGE_RESOLUTION|>--- conflicted
+++ resolved
@@ -90,15 +90,11 @@
 
   // MPI Window used for mutex.
   std::shared_ptr<MPI_Win> mutex_win_;
-<<<<<<< HEAD
   std::vector<int> mutex_mem_;
-=======
-  std::unique_ptr<int> mutex_mem_;
 
   // MPI Window used for p. Mainly used for push-sum algorithm.
   std::shared_ptr<MPI_Win> p_win_;
   std::vector<double> p_mem_;
->>>>>>> e89e618b
 };
 
 class MPIContext {
