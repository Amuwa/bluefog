// Copyright 2020 Bluefog Team. All Rights Reserved.
//
// Licensed under the Apache License, Version 2.0 (the "License");
// you may not use this file except in compliance with the License.
// You may obtain a copy of the License at
//
//     http://www.apache.org/licenses/LICENSE-2.0
//
// Unless required by applicable law or agreed to in writing, software
// distributed under the License is distributed on an "AS IS" BASIS,
// WITHOUT WARRANTIES OR CONDITIONS OF ANY KIND, either express or implied.
// See the License for the specific language governing permissions and
// limitations under the License.
// ==============================================================================

#ifndef BLUEFOG_TORCH_MPI_WIN_OPS_H
#define BLUEFOG_TORCH_MPI_WIN_OPS_H

#include <mutex>
#include <unordered_map>
#include <vector>

#include "../common/common.h"
#include "adapter.h"
#include <TH/TH.h>

#if HAVE_CUDA
#include <THC/THC.h>
#endif

namespace bluefog {
namespace torch {

class WinTorchStorageManager {
 public:
  WinTorchStorageManager() = default;
  WinTorchStorageManager(const WinTorchStorageManager&) = delete;

  // RegisterWinName will do two things.
  // 1. Allocate new tensors space with the number of in-neighbor copies.
  // 2. Those new tensors will be managed by shared_ptr and pushed into
  // tensors_map_, which use name as the key.
  bool RegisterWinName(const std::string& name, int device,
                       std::shared_ptr<TorchTensor> tensor,
                       const bool zero_init);
  
  // Pop the coresponding tnesors out of tensors_map_ and allocated memory
  // of torch tensor should be destroyed here.
  bool UnregisterWinName(const std::string& name);
  
  // Make the reference tensors point to the neighbor tensor location.
  // The vector contains the neighbor tensors only with same order as
  // bluefog_load_topology return the in_neighbor order.
  bool GetStorageByname(const std::string& name,
                        std::vector<std::shared_ptr<common::Tensor>>& tensors);

  // Make the reference tensor point to the neighbor tensor.
  bool GetStorageByNameRank(const std::string& name, const int rank,
                            std::shared_ptr<TorchTensor>& tensor);

  // Set the underlying self_tensor_map_ to the tensor.
  bool SetSelfStorageByName(const std::string& name,
                            const ::torch::Tensor& tensor);

  // Get the device associated with registered name.
  bool GetDeviceByName(const std::string& name, int* device);

  // Sum the local tensor with all neighbor tensors.
  bool SumWithNeighbor(const std::string& name, ::torch::Tensor local_tensor,
                       bool associated_with_p);

  // Weighted Average the local tensor with neighbor tensors according to
  // weights map. Weights map { rank: weights }. Rank has to be (in-)neighbor
  // ranks. self_weight specifies the weight for self rank. The sum weights are
  // not necessary to be 1. No matter the weights in the mpi_context class is
  // set or not, weights provided in the argument will override it.
  bool AvgWithNeighbor(const std::string& name, ::torch::Tensor local_tensor,
                       double self_weight,
                       const std::unordered_map<int, double>& neighbor_weights,
                       bool associated_with_p);

  // This is just utility functions and never used the weights defined in the
  // the mpi_context.
  bool SumWithNeighbor(const std::string& name, ::torch::Tensor local_tensor,
                       const std::vector<int>& source_ranks,
                       bool associated_with_p);
  bool AvgWithNeighbor(const std::string& name, ::torch::Tensor local_tensor,
                       const std::vector<int>& source_ranks,
                       bool associated_with_p);

  // Clear all storage/reference to neighbor TorchTensor.
  void ClearAll();

 private:
  // A local storage for neighbor's remote memory access.
  // All tensors are associated with an unique name and duplicated for the
  // number of in-degree neighbors.
  // { Tensor Name ->  {rank : tensor } }
  std::unordered_map<std::string,
                     std::unordered_map<int, std::shared_ptr<TorchTensor>>>
      tensors_map_;
  
  std::unordered_map<std::string, std::shared_ptr<TorchTensor>> self_tensor_map_;

  std::unordered_map<std::string, int> device_map_;

  mutable std::mutex mutex_;
  int in_neighbor_degree_;
  int out_neighbor_degree_;
};

#define WIN_CREATE_H(torch_Tensor, THTensor)                     \
  extern "C" int bluefog_torch_win_create_##torch_Tensor(        \
      THTensor* tensor, char* name, bool zero_init);

WIN_CREATE_H(torch_IntTensor, THIntTensor)
WIN_CREATE_H(torch_LongTensor, THLongTensor)
WIN_CREATE_H(torch_FloatTensor, THFloatTensor)
WIN_CREATE_H(torch_DoubleTensor, THDoubleTensor)

#if HAVE_CUDA
WIN_CREATE_H(torch_cuda_IntTensor, THCudaIntTensor)
WIN_CREATE_H(torch_cuda_LongTensor, THCudaLongTensor)
WIN_CREATE_H(torch_cuda_FloatTensor, THCudaTensor)
WIN_CREATE_H(torch_cuda_DoubleTensor, THCudaDoubleTensor)
#endif

#define WIN_SYNC_H(torch_Tensor, THTensor)                     \
  extern "C" int bluefog_torch_win_sync_##torch_Tensor(        \
      THTensor* tensor, char* name,                            \
      double self_weight,                                      \
      const std::unordered_map<int, double>& neighbor_weights, \
      bool reset, bool internal_avg, bool require_mutex);

WIN_SYNC_H(torch_IntTensor, THIntTensor)
WIN_SYNC_H(torch_LongTensor, THLongTensor)
WIN_SYNC_H(torch_FloatTensor, THFloatTensor)
WIN_SYNC_H(torch_DoubleTensor, THDoubleTensor)

#if HAVE_CUDA
WIN_SYNC_H(torch_cuda_IntTensor, THCudaIntTensor)
WIN_SYNC_H(torch_cuda_LongTensor, THCudaLongTensor)
WIN_SYNC_H(torch_cuda_FloatTensor, THCudaTensor)
WIN_SYNC_H(torch_cuda_DoubleTensor, THCudaDoubleTensor)
#endif

#define WIN_PUT_H(torch_Tensor, THTensor)                             \
  extern "C" int bluefog_torch_win_put_##torch_Tensor(                \
      THTensor* tensor, char* name,                                   \
      const double self_weight,                                       \
      const std::unordered_map<int, double>& dst_weights,             \
      const bool require_mutex);

WIN_PUT_H(torch_IntTensor, THIntTensor)
WIN_PUT_H(torch_LongTensor, THLongTensor)
WIN_PUT_H(torch_FloatTensor, THFloatTensor)
WIN_PUT_H(torch_DoubleTensor, THDoubleTensor)

#if HAVE_CUDA
WIN_PUT_H(torch_cuda_IntTensor, THCudaIntTensor)
WIN_PUT_H(torch_cuda_LongTensor, THCudaLongTensor)
WIN_PUT_H(torch_cuda_FloatTensor, THCudaTensor)
WIN_PUT_H(torch_cuda_DoubleTensor, THCudaDoubleTensor)
#endif

#define WIN_ACCUMULATE_H(torch_Tensor, THTensor)                         \
  extern "C" int bluefog_torch_win_accumulate_##torch_Tensor(            \
      THTensor* tensor, char* name,                                      \
      const double self_weight,                                          \
      const std::unordered_map<int, double>& dst_weights,                \
      const bool require_mutex);

WIN_ACCUMULATE_H(torch_IntTensor, THIntTensor)
WIN_ACCUMULATE_H(torch_LongTensor, THLongTensor)
WIN_ACCUMULATE_H(torch_FloatTensor, THFloatTensor)
WIN_ACCUMULATE_H(torch_DoubleTensor, THDoubleTensor)

#if HAVE_CUDA
WIN_ACCUMULATE_H(torch_cuda_IntTensor, THCudaIntTensor)
WIN_ACCUMULATE_H(torch_cuda_LongTensor, THCudaLongTensor)
WIN_ACCUMULATE_H(torch_cuda_FloatTensor, THCudaTensor)
WIN_ACCUMULATE_H(torch_cuda_DoubleTensor, THCudaDoubleTensor)
#endif

extern "C" int bluefog_torch_win_GET(
    char* name, const std::unordered_map<int, double>& src_weights,
    const bool require_mutex);

extern "C" int bluefog_torch_win_free(char* name);
extern "C" int bluefog_torch_win_poll(int handle);
extern "C" void bluefog_torch_win_wait(int handle);

<<<<<<< HEAD
=======
extern "C" void bluefog_torch_win_lock(char* name);
extern "C" void bluefog_torch_win_unlock(char* name);

extern "C" double bluefog_torch_win_associated_p(char* name);
extern "C" void bluefog_torch_set_win_ops_with_associated_p_state(bool value);

>>>>>>> e89e618b
extern "C" void bluefog_torch_win_mutex_acquire(char* name,
                                                const std::vector<int>& ranks,
                                                bool is_sync);
extern "C" void bluefog_torch_win_mutex_release(char* name,
                                                const std::vector<int>& ranks,
                                                bool is_sync);

// Do not have support in the NCCL implementation
extern "C" int bluefog_torch_win_fence(char* name);
extern "C" void bluefog_torch_win_lock(char* name);
extern "C" void bluefog_torch_win_unlock(char* name);

}  // namespace torch
}  // namespace bluefog

#endif  // BLUEFOG_TORCH_MPI_WIN_OPS_H<|MERGE_RESOLUTION|>--- conflicted
+++ resolved
@@ -190,15 +190,9 @@
 extern "C" int bluefog_torch_win_poll(int handle);
 extern "C" void bluefog_torch_win_wait(int handle);
 
-<<<<<<< HEAD
-=======
-extern "C" void bluefog_torch_win_lock(char* name);
-extern "C" void bluefog_torch_win_unlock(char* name);
-
 extern "C" double bluefog_torch_win_associated_p(char* name);
 extern "C" void bluefog_torch_set_win_ops_with_associated_p_state(bool value);
 
->>>>>>> e89e618b
 extern "C" void bluefog_torch_win_mutex_acquire(char* name,
                                                 const std::vector<int>& ranks,
                                                 bool is_sync);
