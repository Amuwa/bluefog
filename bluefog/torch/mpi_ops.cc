// Modifications copyright (C) 2020 Bluefog Team. All Rights Reserved.
// Copyright 2019 Uber Technologies, Inc. All Rights Reserved.
//
// Licensed under the Apache License, Version 2.0 (the "License");
// you may not use this file except in compliance with the License.
// You may obtain a copy of the License at
//
//     http://www.apache.org/licenses/LICENSE-2.0
//
// Unless required by applicable law or agreed to in writing, software
// distributed under the License is distributed on an "AS IS" BASIS,
// WITHOUT WARRANTIES OR CONDITIONS OF ANY KIND, either express or implied.
// See the License for the specific language governing permissions and
// limitations under the License.
// ==============================================================================

#include <chrono>
#include <cstdlib>
#include <memory>
#include <thread>
#include <torch/extension.h>
#include <torch/torch.h>

#include "adapter.h"
#include "handle_manager.h"
#include "../common/cuda_util.h"
#include "../common/logging.h"
#include "../common/operations.h"
#include "../common/timeline.h"

namespace bluefog {
namespace torch {

using ::bluefog::common::bluefog_load_topology;
using ::bluefog::common::bluefog_load_topology_weights;
using ::bluefog::common::bluefog_neighbor_size;
using ::bluefog::common::bluefog_rank;
using ::bluefog::common::bluefog_size;
using ::bluefog::common::with_device;
using ::bluefog::common::GetBluefogTimeline;
using ::bluefog::common::Status;
using ::bluefog::common::Timeline;

// static here means Local/private variable.
static HandleManager handle_manager;

static const char* BLUEFOG_OPS_ON_CPU = std::getenv("BLUEFOG_OPS_ON_CPU");
static const bool OPS_ON_CPU =
    (BLUEFOG_OPS_ON_CPU != nullptr) && (*BLUEFOG_OPS_ON_CPU == '1');

namespace {

std::string GetOpName(const std::string& prefix, const std::string& name,
                      int handle) {
  if (!name.empty()) {
    return prefix + "." + std::string(name);
  }
  return prefix + ".noname." + std::to_string(handle);
}

int GetDeviceID(const ::torch::Tensor& tensor) {
  if (tensor.device().is_cuda()) {
    return tensor.device().index();
  }
  return CPU_DEVICE_ID;
}

bool is_cpu_half_tensor(::torch::Tensor tensor) {
  return tensor.dtype() == ::torch::kFloat16 && tensor.device() == ::torch::kCPU;
}

::torch::Tensor get_tensor_buffer(::torch::Tensor tensor, bool is_cpu_half_tensor) {
  ::torch::Tensor buffer = tensor;
  if (is_cpu_half_tensor) buffer = buffer.to(::torch::kFloat32);
  return buffer;
}

void copy_buffer_back(::torch::Tensor tensor, ::torch::Tensor buffer, bool is_cpu_half_tensor) {
  if (is_cpu_half_tensor) tensor.copy_(buffer.to(::torch::kFloat16));
}

}  // namespace

std::function<std::function<void(const Status&)>(std::function<void()>)>
    GetCallbackWrapper(int handle, Timeline* timeline_ptr, const std::string& op_name,
    std::thread::id tid) {
    return [=](const std::function<void()>& func) {
        return [=] (const Status& status) {
            if (status.ok()) {
              func();
            }
            handle_manager.MarkDone(handle, status);
            timeline_ptr->ActivityEnd(op_name, &tid); // For End Activity ENQUEUE
        };
    };
}

int DoAllreduce(::torch::Tensor tensor, ::torch::Tensor output, int average,
                const std::string& name) {
  ThrowIfError(common::CheckInitialized());

  auto handle = handle_manager.AllocateHandle();
  auto device = GetDeviceID(tensor);
  auto op_name = GetOpName("allreduce", name, handle);

  Timeline* timeline_ptr;
  Status timeline_status = GetBluefogTimeline(timeline_ptr);
  timeline_ptr->ActivityStart(op_name, "ENQUEUE_ALLREDUCE");

  // Note callback function will be called by different thread.
  std::thread::id tid = std::this_thread::get_id();

  auto callback_wrapper = GetCallbackWrapper(handle, timeline_ptr, op_name, tid);

  if (OPS_ON_CPU && tensor.device().is_cuda()) {
    ::torch::Tensor cpu_buffer =
        tensor.to(::torch::Device(::torch::kCPU), /*non_blocking=*/false);
    // auto ready_event = RecordReadyEvent(device);
    // When input and out are the same, mpi_allreduce use IN_PLACE mode.
    // Because we will copy from cpu to gpu anway, there is no reason
    // allocate two cpu memories.
    auto bf_tensor = std::make_shared<TorchTensor>(cpu_buffer);
    auto bf_output = bf_tensor;


    auto enqueue_result = EnqueueTensorAllreduce(
        bf_tensor, bf_tensor, nullptr, op_name, CPU_DEVICE_ID,
        callback_wrapper([average, output, cpu_buffer, device]() mutable {
            with_device device_guard(device);
            output.copy_(cpu_buffer);

            // Will execute in the `device` context.
            bool cpu_half_converted = is_cpu_half_tensor(output);
            ::torch::Tensor output_buffer = get_tensor_buffer(output, cpu_half_converted);
            if (average && bluefog_size() > 1) {
              output_buffer.div_(bluefog_size());
            }
            copy_buffer_back(output, output_buffer, cpu_half_converted);
          }
          handle_manager.MarkDone(handle, status);
          timeline_ptr->ActivityEnd(op_name, &tid);  // ENQUEUE
        }));
    ThrowIfError(enqueue_result);
  } else {
    auto bf_tensor = std::make_shared<TorchTensor>(tensor);
    auto bf_output = std::make_shared<TorchTensor>(output);
    // auto ready_event = RecordReadyEvent(device);

    auto enqueue_result = EnqueueTensorAllreduce(
        bf_tensor, bf_output, nullptr, op_name, device,
        callback_wrapper([average, output]() mutable {
          // Will execute in the `device` context.
          if (status.ok()) {
            bool cpu_half_converted = is_cpu_half_tensor(output);
            ::torch::Tensor output_buffer = get_tensor_buffer(output, cpu_half_converted);
            if (average && bluefog_size() > 1) {
              output_buffer.div_(bluefog_size());
            }
            copy_buffer_back(output, output_buffer, cpu_half_converted);
          }));
    ThrowIfError(enqueue_result);
  }
  return handle;
}

int DoBroadcast(::torch::Tensor tensor, ::torch::Tensor output, int root_rank,
                const std::string& name) {
  ThrowIfError(common::CheckInitialized());

  auto handle = handle_manager.AllocateHandle();
  auto device = GetDeviceID(tensor);
  auto op_name = GetOpName("broadcast", name, handle);

  Timeline* timeline_ptr;
  Status timeline_status = GetBluefogTimeline(timeline_ptr);
  timeline_ptr->ActivityStart(op_name, "ENQUEUE_BROADCAST");
  // Note callback function will be called by different thread.
  std::thread::id tid = std::this_thread::get_id();

  auto callback_wrapper = GetCallbackWrapper(handle, timeline_ptr, op_name, tid);

  auto bf_tensor = std::make_shared<TorchTensor>(tensor);
  std::shared_ptr<common::Tensor> bf_output = nullptr;

  if (OPS_ON_CPU && tensor.device().is_cuda()) {
    ::torch::Tensor cpu_buffer =
        tensor.to(::torch::Device(::torch::kCPU), /*non_blocking=*/false);
    auto bf_tensor = std::make_shared<TorchTensor>(cpu_buffer);

    auto enqueue_result = EnqueueTensorBroadcast(
        bf_tensor, bf_tensor, root_rank, op_name, CPU_DEVICE_ID,
        callback_wrapper([output, cpu_buffer, device]() mutable {
          with_device device_guard(device);
          output.copy_(cpu_buffer);
        }));
    ThrowIfError(enqueue_result);
  } else {
    if (bluefog_rank() == root_rank) {
      if (tensor.data_ptr() != output.data_ptr()) {
        with_device device_context(device);
        output.copy_(tensor);
      }
    } else {
      bf_output = std::make_shared<TorchTensor>(output);
    }

    auto enqueue_result = EnqueueTensorBroadcast(
        bf_tensor, bf_output, root_rank, op_name, device,
        callback_wrapper(/*func=*/[](){}));
    ThrowIfError(enqueue_result);
  }
  return handle;
}

int DoAllgather(::torch::Tensor tensor, ::torch::Tensor output, const std::string& name) {
  ThrowIfError(common::CheckInitialized());

  auto handle = handle_manager.AllocateHandle();
  auto device = GetDeviceID(tensor);
  auto op_name = GetOpName("allgather", name, handle);

  Timeline* timeline_ptr;
  Status timeline_status = GetBluefogTimeline(timeline_ptr);
  timeline_ptr->ActivityStart(op_name, "ENQUEUE_ALLGATHER");
  // Note callback function will be called by different thread.
  std::thread::id tid = std::this_thread::get_id();

  auto callback_wrapper = GetCallbackWrapper(handle, timeline_ptr, op_name, tid);

  if (OPS_ON_CPU && tensor.device().is_cuda()) {
    ::torch::Tensor cpu_buffer =
        tensor.to(::torch::Device(::torch::kCPU), /*non_blocking=*/false);
    auto bf_tensor = std::make_shared<TorchTensor>(cpu_buffer);
    auto cpu_output = ::torch::empty_like(cpu_buffer);
    auto bf_context =
        std::make_shared<TorchOpContext>(CPU_DEVICE_ID, cpu_output);

    auto enqueue_result = EnqueueTensorAllgather(
        bf_tensor, bf_context, op_name, CPU_DEVICE_ID,
        callback_wrapper([cpu_output, device, output]() mutable {
          with_device device_guard(device);
          // output needs to be resized before copying in the CPU tensor.
          output.resize_(cpu_output.sizes());
          output.copy_(cpu_output);
        }));
    ThrowIfError(enqueue_result);
  } else {
    auto bf_tensor = std::make_shared<TorchTensor>(tensor);
    // The real output space of allgather is allocated later because we don't
    // know the size of output in advance.
    auto bf_context = std::make_shared<TorchOpContext>(device, output);
    auto enqueue_result = EnqueueTensorAllgather(
        bf_tensor, bf_context, op_name, device,
        callback_wrapper(/*func=*/[](){}));
    ThrowIfError(enqueue_result);
  }
  return handle;
}

int DoNeighborAllgather(::torch::Tensor tensor, ::torch::Tensor output,
                        const std::string& name) {
  ThrowIfError(common::CheckInitialized());

  auto handle = handle_manager.AllocateHandle();
  auto device = GetDeviceID(tensor);
  auto op_name = GetOpName("neighbor.allgather", name, handle);

  Timeline* timeline_ptr;
  Status timeline_status = GetBluefogTimeline(timeline_ptr);
  timeline_ptr->ActivityStart(op_name, "ENQUEUE_NEIGHBOR_ALLGATHER");
  // Note callback function will be called by different thread.
  std::thread::id tid = std::this_thread::get_id();

  auto callback_wrapper = GetCallbackWrapper(handle, timeline_ptr, op_name, tid);

  if (OPS_ON_CPU && tensor.device().is_cuda()) {
    ::torch::Tensor cpu_buffer =
        tensor.to(::torch::Device(::torch::kCPU), /*non_blocking=*/false);
    auto bf_tensor = std::make_shared<TorchTensor>(cpu_buffer);
    auto cpu_output = ::torch::empty_like(cpu_buffer);
    auto bf_context =
        std::make_shared<TorchOpContext>(CPU_DEVICE_ID, cpu_output);

    auto enqueue_result = EnqueueTensorNeighborAllgather(
        bf_tensor, bf_context, op_name, CPU_DEVICE_ID,
        callback_wrapper([cpu_output, device, output]() mutable {
          with_device device_guard(device);
          // output needs to be resized before copying in the CPU tensor.
          output.resize_(cpu_output.sizes());
          output.copy_(cpu_output);
        }));
    ThrowIfError(enqueue_result);
  } else {
    auto bf_tensor = std::make_shared<TorchTensor>(tensor);
    // The real output space of neighbor allgather is allocated later because
    // we don't know the size of output in advance.
    auto bf_context = std::make_shared<TorchOpContext>(device, output);
    auto enqueue_result = EnqueueTensorNeighborAllgather(
        bf_tensor, bf_context, op_name, device,
        callback_wrapper(/*func=*/[](){}));
    ThrowIfError(enqueue_result);
  }
  return handle;
}

int DoNeighborAllreduce(::torch::Tensor tensor, ::torch::Tensor output,
                        double self_weight, const std::unordered_map<int, double>& neighbor_weights,
                        const std::vector<int>& send_neighbors, bool enable_topo_check,
                        bool avg_computation, const std::string& name) {
  ThrowIfError(common::CheckInitialized());

  auto handle = handle_manager.AllocateHandle();
  auto device = GetDeviceID(tensor);
  auto op_name = GetOpName("neighbor.allreduce", name, handle);

  Timeline* timeline_ptr;
  Status timeline_status = GetBluefogTimeline(timeline_ptr);
  timeline_ptr->ActivityStart(op_name, "ENQUEUE_NEIGHBOR_ALLREDUCE");
  // Note callback function will be called by different thread.
  std::thread::id tid = std::this_thread::get_id();

  auto callback_wrapper = GetCallbackWrapper(handle, timeline_ptr, op_name, tid);

  std::vector<int> recv_neighbors;
  for (auto kv : neighbor_weights)
      recv_neighbors.push_back(kv.first);

  if (OPS_ON_CPU && tensor.device().is_cuda()) {
    ::torch::Tensor cpu_buffer =
        tensor.to(::torch::Device(::torch::kCPU), /*non_blocking=*/false);
    auto bf_tensor = std::make_shared<TorchTensor>(cpu_buffer);
    auto cpu_output = ::torch::empty_like(cpu_buffer);
    auto bf_context =
        std::make_shared<TorchOpContext>(CPU_DEVICE_ID, cpu_output);
    auto bf_output = std::make_shared<TorchTensor>(cpu_output);
    auto bf_recv_neighbors = std::make_shared<std::vector<int>>(recv_neighbors);
    auto bf_send_neighbors = std::make_shared<std::vector<int>>(send_neighbors);
    // TODO(ybc) Figure out why ready_event may encounter signal abort (6) problem.
    // auto ready_event = RecordReadyEvent(device);
    auto enqueue_result = EnqueueTensorNeighborAllreduce(
<<<<<<< HEAD
        bf_context, bf_tensor, bf_output, ready_event, bf_recv_neighbors, bf_send_neighbors,
        enable_topo_check, op_name, CPU_DEVICE_ID, 
        callback_wrapper([self_weight, neighbor_weights,
          avg_computation, cpu_output, tensor, recv_neighbors, send_neighbors, output,
          device]() mutable {
          if (bluefog_neighbor_size() > 0) {
            with_device device_guard(device);
            output.resize_(cpu_output.sizes());
            output.copy_(cpu_output);

            int recv_size = bluefog_neighbor_size();
            if(!send_neighbors.empty()) recv_size = recv_neighbors.size();

            bool is_output_cpu_half = is_cpu_half_tensor(output);
            ::torch::Tensor output_buffer = get_tensor_buffer(output, is_output_cpu_half);
            bool is_tensor_cpu_half = is_cpu_half_tensor(tensor);
            ::torch::Tensor tensor_buffer = get_tensor_buffer(tensor, is_tensor_cpu_half);
            
            int first_dim = output_buffer.size(0) / recv_size;
=======
        bf_context, bf_tensor, bf_output, nullptr, bf_recv_neighbors, bf_send_neighbors,
        enable_topo_check, op_name, CPU_DEVICE_ID, callback_wrapper([self_weight, neighbor_weights,
        avg_computation, cpu_output, tensor, recv_neighbors, send_neighbors, output, device]()
        mutable {
          with_device device_guard(device);
          // output needs to be resized before copying in the CPU tensor.
          output.resize_(cpu_output.sizes());
          output.copy_(cpu_output);
          int recv_size = bluefog_neighbor_size();
          if(!send_neighbors.empty()) recv_size = recv_neighbors.size();
          if (recv_size > 0) {
            int first_dim = output.size(0) / recv_size;
>>>>>>> 777bea48
            std::vector<int64_t> shape_vector;
            shape_vector.push_back(first_dim);
            for (int idx = 1; idx < tensor_buffer.dim(); ++idx) {
              shape_vector.push_back(tensor_buffer.size(idx));
            }

            // 1) For a distributed graph topology, created with
            // MPI_Dist_graph_create, the sequence of neighbors in the send and
            // receive buffers at each process is defined as the sequence returned
            // by MPI_Dist_graph_neighbors for destinations and sources,
            // respectively. 2) MPI_Dist_graph_neighbors: If the communicator was
            // created with MPI_Dist_graph_create_adjacent then the order of the
            // values in sources and destinations is identical to the input that
            // was used by the process with the same rank in comm_old in the
            // creation call.
            int indgree = 0;
            int outdegree = 0;
            int* sources_ptr = nullptr;
            int* destinations_ptr = nullptr;
            bluefog_load_topology(&indgree, sources_ptr, &outdegree,
                                  destinations_ptr);

            // if avg_computation is set to be False, sum computation will be taken place.
            if (avg_computation) {
              auto output_reduced = output_buffer.slice(0, 0, first_dim);
              if (!send_neighbors.empty()) indgree = recv_neighbors.size();
              for (int i = 0; i < indgree; i++) {
                double weight = 0.0;
                int recv_rank;
                if(send_neighbors.empty()) recv_rank = *(sources_ptr+i);
                else recv_rank = recv_neighbors[i];
                auto it = neighbor_weights.find(recv_rank);
                if (it != neighbor_weights.end()) {
                  weight = it->second;
                }

                if (i == 0) {
                  output_reduced.mul_(weight);
                } else {
                  output_reduced.add_(
                      output_buffer.slice(0, i * first_dim, (i + 1) * first_dim)
                          .mul_(weight));
                }
              }
              output_buffer.resize_(shape_vector);
              output_buffer.add_(tensor_buffer.mul(self_weight));
            } else {
              auto output_reduced = output_buffer.slice(0, 0, first_dim);
              for (int i = 1; i < bluefog_neighbor_size(); i++) {
                output_reduced.add_(
                    output_buffer.slice(0, i * first_dim, (i + 1) * first_dim));
              }
              output_buffer.resize_(shape_vector);
              // Include self data as well.
              output_buffer.add_(tensor_buffer);
              output_buffer.div_(bluefog_neighbor_size() + 1);
            }
            output.resize_(shape_vector);
            copy_buffer_back(output, output_buffer, is_output_cpu_half);
          }
        }));

    ThrowIfError(enqueue_result);
  } else {
    auto bf_tensor = std::make_shared<TorchTensor>(tensor);
    auto bf_context = std::make_shared<TorchOpContext>(device, output);
    auto bf_output = std::make_shared<TorchTensor>(tensor);
    auto bf_recv_neighbors = std::make_shared<std::vector<int>>(recv_neighbors);
    auto bf_send_neighbors = std::make_shared<std::vector<int>>(send_neighbors);
    // auto ready_event = RecordReadyEvent(device);

    auto enqueue_result = EnqueueTensorNeighborAllreduce(
        bf_context, bf_tensor, bf_output, nullptr, bf_recv_neighbors, bf_send_neighbors,
        enable_topo_check, op_name, device, callback_wrapper([self_weight, neighbor_weights,
        avg_computation, recv_neighbors, send_neighbors, tensor, output] () mutable {
          int recv_size = bluefog_neighbor_size();
          if(!send_neighbors.empty()) recv_size = recv_neighbors.size();
          if (recv_size > 0) {
            bool is_output_cpu_half = is_cpu_half_tensor(output);
            ::torch::Tensor output_buffer = get_tensor_buffer(output, is_output_cpu_half);
            bool is_tensor_cpu_half = is_cpu_half_tensor(tensor);
            ::torch::Tensor tensor_buffer = get_tensor_buffer(tensor, is_tensor_cpu_half);

            int first_dim = output_buffer.size(0) / recv_size;
            std::vector<int64_t> shape_vector;
            shape_vector.push_back(first_dim);
            for (int idx = 1; idx < tensor_buffer.dim(); ++idx) {
              shape_vector.push_back(tensor_buffer.size(idx));
            }

            // 1) For a distributed graph topology, created with
            // MPI_Dist_graph_create, the sequence of neighbors in the send and
            // receive buffers at each process is defined as the sequence returned
            // by MPI_Dist_graph_neighbors for destinations and sources,
            // respectively. 2) MPI_Dist_graph_neighbors: If the communicator was
            // created with MPI_Dist_graph_create_adjacent then the order of the
            // values in sources and destinations is identical to the input that
            // was used by the process with the same rank in comm_old in the
            // creation call.
            int indgree = 0;
            int outdegree = 0;
            int* sources_ptr = nullptr;
            int* destinations_ptr = nullptr;
            bluefog_load_topology(&indgree, sources_ptr, &outdegree,
                                  destinations_ptr);

            // if avg_computation is set to be True, average computation will be taken place.
            if (avg_computation) {
              auto output_reduced = output_buffer.slice(0, 0, first_dim);
              if (!send_neighbors.empty()) indgree = recv_neighbors.size();
              for (int i = 0; i < indgree; i++) {
                double weight = 0.0;
                int recv_rank;
                if(send_neighbors.empty()) recv_rank = *(sources_ptr+i);
                else recv_rank = recv_neighbors[i];
                auto it = neighbor_weights.find(recv_rank);
                if (it != neighbor_weights.end()) {
                  weight = it->second;
                }

                if (i == 0) {
                  output_reduced.mul_(weight);
                } else {
                  output_reduced.add_(
                      output_buffer.slice(0, i * first_dim, (i + 1) * first_dim)
                          .mul_(weight));
                }
              }
              output_buffer.resize_(shape_vector);
              output_buffer.add_(tensor_buffer.mul(self_weight));
            } else {
              auto output_reduced = output_buffer.slice(0, 0, first_dim);
              for (int i = 1; i < bluefog_neighbor_size(); i++) {
                output_reduced.add_(
                    output.slice(0, i * first_dim, (i + 1) * first_dim));
              }
              output_buffer.resize_(shape_vector);
              // Include self data as well.
              output_buffer.add_(tensor_buffer);
              output_buffer.div_(bluefog_neighbor_size() + 1);
            }
            output.resize_(shape_vector);
            copy_buffer_back(output, output_buffer, is_output_cpu_half);
          }
        }));
    ThrowIfError(enqueue_result);
  }
  return handle;
}

int DoPairGossip(::torch::Tensor tensor, ::torch::Tensor output,
                 const int target_rank, const double self_weight,
                 const double pair_weight, bool avg_computation, const std::string& name) {
  ThrowIfError(common::CheckInitialized());

  auto handle = handle_manager.AllocateHandle();
  auto device = GetDeviceID(tensor);
  auto op_name = GetOpName("pair.gossip", name, handle);
 
  Timeline* timeline_ptr;
  Status timeline_status = GetBluefogTimeline(timeline_ptr);
  timeline_ptr->ActivityStart(op_name, "ENQUEUE_PAIR_GOSSIP");
  // Note callback function will be called by different thread.
  std::thread::id tid = std::this_thread::get_id();

  auto callback_wrapper = GetCallbackWrapper(handle, timeline_ptr, op_name, tid);

  if (OPS_ON_CPU && tensor.device().is_cuda()) {
    ::torch::Tensor cpu_buffer =
        tensor.to(::torch::Device(::torch::kCPU), /*non_blocking=*/false);
    auto bf_tensor = std::make_shared<TorchTensor>(cpu_buffer);
    ::torch::Tensor cpu_buffer_output =
        tensor.to(::torch::Device(::torch::kCPU), /*non_blocking=*/false);
    auto bf_output = std::make_shared<TorchTensor>(cpu_buffer_output);

    auto enqueue_result = EnqueueTensorPairGossip(
        bf_tensor, bf_output, target_rank, op_name, CPU_DEVICE_ID,
        callback_wrapper([tensor, output, cpu_buffer_output, device, self_weight,
         pair_weight, avg_computation]() mutable {
          // Will execute in the `device` context.
          with_device device_guard(device);
          output.copy_(cpu_buffer_output);
            bool is_output_cpu_half = is_cpu_half_tensor(output);
            ::torch::Tensor output_buffer = get_tensor_buffer(output, is_output_cpu_half);
            bool is_tensor_cpu_half = is_cpu_half_tensor(tensor);
            ::torch::Tensor tensor_buffer = get_tensor_buffer(tensor, is_tensor_cpu_half);
            if (avg_computation) {
              output_buffer.add_(tensor_buffer).div_(2);
            } else {
              output_buffer.mul_(pair_weight).add_(tensor_buffer.mul(self_weight));
            }
            copy_buffer_back(output, output_buffer, is_output_cpu_half);
          }
        }));
    ThrowIfError(enqueue_result);
  } else {
    auto bf_tensor = std::make_shared<TorchTensor>(tensor);
    auto bf_output = std::make_shared<TorchTensor>(output);

    auto enqueue_result = EnqueueTensorPairGossip(
        bf_tensor, bf_output, target_rank, op_name, device,
        callback_wrapper([tensor, output, self_weight, pair_weight, avg_computation]() mutable {
          // Will execute in the `device` context.
          bool is_output_cpu_half = is_cpu_half_tensor(output);
          ::torch::Tensor output_buffer = get_tensor_buffer(output, is_output_cpu_half);
          bool is_tensor_cpu_half = is_cpu_half_tensor(tensor);
          ::torch::Tensor tensor_buffer = get_tensor_buffer(tensor, is_tensor_cpu_half);
          if (avg_computation) {
            output_buffer.add_(tensor_buffer).div_(2);
          } else {
            output_buffer.mul_(pair_weight).add_(tensor_buffer.mul(self_weight));
          }
          copy_buffer_back(output, output_buffer, is_output_cpu_half);
        }));
    ThrowIfError(enqueue_result);
  }

  return handle;
}

int PollHandle(int handle) { return handle_manager.PollHandle(handle) ? 1 : 0; }

void WaitAndClear(int handle) {
  while (!handle_manager.PollHandle(handle)) {
    std::this_thread::sleep_for(std::chrono::microseconds(1));
  }
  auto status = handle_manager.ReleaseHandle(handle);
  ThrowIfError(*status);
}

void Barrier() {
  ThrowIfError(common::CheckInitialized());
  auto handle = handle_manager.AllocateHandle();

  auto status = common::EnqueueBarrier([handle](const Status& status) {
    handle_manager.MarkDone(handle, status);
  });
  ThrowIfError(status);
  // Wait until the barrier is done.
  WaitAndClear(handle);
}

// Forward declare function to add all functions in mpi_win_ops into mpi_lib module.
void AddWinOpsIntoPybind(py::module &);

PYBIND11_MODULE(mpi_lib, m) {
  // allreduce
  m.def("bluefog_torch_allreduce_nonblocking_torch_IntTensor", &DoAllreduce);
  m.def("bluefog_torch_allreduce_nonblocking_torch_LongTensor", &DoAllreduce);
  m.def("bluefog_torch_allreduce_nonblocking_torch_HalfTensor", &DoAllreduce);
  m.def("bluefog_torch_allreduce_nonblocking_torch_FloatTensor", &DoAllreduce);
  m.def("bluefog_torch_allreduce_nonblocking_torch_DoubleTensor", &DoAllreduce);
#if HAVE_CUDA
  m.def("bluefog_torch_allreduce_nonblocking_torch_cuda_IntTensor", &DoAllreduce);
  m.def("bluefog_torch_allreduce_nonblocking_torch_cuda_LongTensor", &DoAllreduce);
  m.def("bluefog_torch_allreduce_nonblocking_torch_cuda_HalfTensor", &DoAllreduce);
  m.def("bluefog_torch_allreduce_nonblocking_torch_cuda_FloatTensor", &DoAllreduce);
  m.def("bluefog_torch_allreduce_nonblocking_torch_cuda_DoubleTensor", &DoAllreduce);
#endif

  // broadcast
  m.def("bluefog_torch_broadcast_nonblocking_torch_ByteTensor", &DoBroadcast);
  m.def("bluefog_torch_broadcast_nonblocking_torch_CharTensor", &DoBroadcast);
  m.def("bluefog_torch_broadcast_nonblocking_torch_ShortTensor", &DoBroadcast);
  m.def("bluefog_torch_broadcast_nonblocking_torch_IntTensor", &DoBroadcast);
  m.def("bluefog_torch_broadcast_nonblocking_torch_LongTensor", &DoBroadcast);
  m.def("bluefog_torch_broadcast_nonblocking_torch_HalfTensor", &DoBroadcast);
  m.def("bluefog_torch_broadcast_nonblocking_torch_FloatTensor", &DoBroadcast);
  m.def("bluefog_torch_broadcast_nonblocking_torch_DoubleTensor", &DoBroadcast);
#if HAVE_CUDA
  m.def("bluefog_torch_broadcast_nonblocking_torch_cuda_IntTensor", &DoBroadcast);
  m.def("bluefog_torch_broadcast_nonblocking_torch_cuda_LongTensor", &DoBroadcast);
  m.def("bluefog_torch_broadcast_nonblocking_torch_cuda_HalfTensor", &DoBroadcast);
  m.def("bluefog_torch_broadcast_nonblocking_torch_cuda_FloatTensor", &DoBroadcast);
  m.def("bluefog_torch_broadcast_nonblocking_torch_cuda_DoubleTensor", &DoBroadcast);
#endif

  // allgather
  m.def("bluefog_torch_allgather_nonblocking_torch_ByteTensor", &DoAllgather);
  m.def("bluefog_torch_allgather_nonblocking_torch_CharTensor", &DoAllgather);
  m.def("bluefog_torch_allgather_nonblocking_torch_ShortTensor", &DoAllgather);
  m.def("bluefog_torch_allgather_nonblocking_torch_IntTensor", &DoAllgather);
  m.def("bluefog_torch_allgather_nonblocking_torch_LongTensor", &DoAllgather);
  m.def("bluefog_torch_allgather_nonblocking_torch_HalfTensor", &DoAllgather);
  m.def("bluefog_torch_allgather_nonblocking_torch_FloatTensor", &DoAllgather);
  m.def("bluefog_torch_allgather_nonblocking_torch_DoubleTensor", &DoAllgather);
#if HAVE_CUDA
  m.def("bluefog_torch_allgather_nonblocking_torch_cuda_IntTensor", &DoAllgather);
  m.def("bluefog_torch_allgather_nonblocking_torch_cuda_LongTensor", &DoAllgather);
  m.def("bluefog_torch_allgather_nonblocking_torch_cuda_HalfTensor", &DoAllgather);
  m.def("bluefog_torch_allgather_nonblocking_torch_cuda_FloatTensor", &DoAllgather);
  m.def("bluefog_torch_allgather_nonblocking_torch_cuda_DoubleTensor", &DoAllgather);
#endif

  // neighbor_allgather
  m.def("bluefog_torch_neighbor_allgather_nonblocking_torch_ByteTensor",
        &DoNeighborAllgather);
  m.def("bluefog_torch_neighbor_allgather_nonblocking_torch_CharTensor",
        &DoNeighborAllgather);
  m.def("bluefog_torch_neighbor_allgather_nonblocking_torch_ShortTensor",
        &DoNeighborAllgather);
  m.def("bluefog_torch_neighbor_allgather_nonblocking_torch_IntTensor",
        &DoNeighborAllgather);
  m.def("bluefog_torch_neighbor_allgather_nonblocking_torch_LongTensor",
        &DoNeighborAllgather);
  m.def("bluefog_torch_neighbor_allgather_nonblocking_torch_HalfTensor",
        &DoNeighborAllgather);
  m.def("bluefog_torch_neighbor_allgather_nonblocking_torch_FloatTensor",
        &DoNeighborAllgather);
  m.def("bluefog_torch_neighbor_allgather_nonblocking_torch_DoubleTensor",
        &DoNeighborAllgather);
#if HAVE_CUDA
  m.def("bluefog_torch_neighbor_allgather_nonblocking_torch_cuda_IntTensor",
        &DoNeighborAllgather);
  m.def("bluefog_torch_neighbor_allgather_nonblocking_torch_cuda_LongTensor",
        &DoNeighborAllgather);
  m.def("bluefog_torch_neighbor_allgather_nonblocking_torch_cuda_HalfTensor",
        &DoNeighborAllgather);
  m.def("bluefog_torch_neighbor_allgather_nonblocking_torch_cuda_FloatTensor",
        &DoNeighborAllgather);
  m.def("bluefog_torch_neighbor_allgather_nonblocking_torch_cuda_DoubleTensor",
        &DoNeighborAllgather);
#endif

  // neighbor_allreduce
  m.def("bluefog_torch_neighbor_allreduce_nonblocking_torch_HalfTensor",
        &DoNeighborAllreduce);
  m.def("bluefog_torch_neighbor_allreduce_nonblocking_torch_FloatTensor",
        &DoNeighborAllreduce);
  m.def("bluefog_torch_neighbor_allreduce_nonblocking_torch_DoubleTensor",
        &DoNeighborAllreduce);
#if HAVE_CUDA
  m.def("bluefog_torch_neighbor_allreduce_nonblocking_torch_cuda_HalfTensor",
        &DoNeighborAllreduce);
  m.def("bluefog_torch_neighbor_allreduce_nonblocking_torch_cuda_FloatTensor",
        &DoNeighborAllreduce);
  m.def("bluefog_torch_neighbor_allreduce_nonblocking_torch_cuda_DoubleTensor",
        &DoNeighborAllreduce);
#endif

  // Pair_gossip
  m.def("bluefog_torch_pair_gossip_nonblocking_torch_HalfTensor",
        &DoPairGossip);
  m.def("bluefog_torch_pair_gossip_nonblocking_torch_FloatTensor",
        &DoPairGossip);
  m.def("bluefog_torch_pair_gossip_nonblocking_torch_DoubleTensor",
        &DoPairGossip);
#if HAVE_CUDA
  m.def("bluefog_torch_pair_gossip_nonblocking_torch_cuda_HalfTensor",
        &DoPairGossip);
  m.def("bluefog_torch_pair_gossip_nonblocking_torch_cuda_FloatTensor",
        &DoPairGossip);
  m.def("bluefog_torch_pair_gossip_nonblocking_torch_cuda_DoubleTensor",
        &DoPairGossip);
#endif

  // basics
  m.def("bluefog_torch_poll", &PollHandle);
  m.def("bluefog_torch_wait_and_clear", &WaitAndClear);
  m.def("bluefog_torch_barrier", &Barrier);

  // one-sided communication
  AddWinOpsIntoPybind(m);
}

}  // namespace torch
}  // namespace bluefog<|MERGE_RESOLUTION|>--- conflicted
+++ resolved
@@ -337,28 +337,7 @@
     auto bf_send_neighbors = std::make_shared<std::vector<int>>(send_neighbors);
     // TODO(ybc) Figure out why ready_event may encounter signal abort (6) problem.
     // auto ready_event = RecordReadyEvent(device);
-    auto enqueue_result = EnqueueTensorNeighborAllreduce(
-<<<<<<< HEAD
-        bf_context, bf_tensor, bf_output, ready_event, bf_recv_neighbors, bf_send_neighbors,
-        enable_topo_check, op_name, CPU_DEVICE_ID, 
-        callback_wrapper([self_weight, neighbor_weights,
-          avg_computation, cpu_output, tensor, recv_neighbors, send_neighbors, output,
-          device]() mutable {
-          if (bluefog_neighbor_size() > 0) {
-            with_device device_guard(device);
-            output.resize_(cpu_output.sizes());
-            output.copy_(cpu_output);
-
-            int recv_size = bluefog_neighbor_size();
-            if(!send_neighbors.empty()) recv_size = recv_neighbors.size();
-
-            bool is_output_cpu_half = is_cpu_half_tensor(output);
-            ::torch::Tensor output_buffer = get_tensor_buffer(output, is_output_cpu_half);
-            bool is_tensor_cpu_half = is_cpu_half_tensor(tensor);
-            ::torch::Tensor tensor_buffer = get_tensor_buffer(tensor, is_tensor_cpu_half);
-            
-            int first_dim = output_buffer.size(0) / recv_size;
-=======
+    auto enqueue_result = EnqueueTensorNeighborAllreduce(            
         bf_context, bf_tensor, bf_output, nullptr, bf_recv_neighbors, bf_send_neighbors,
         enable_topo_check, op_name, CPU_DEVICE_ID, callback_wrapper([self_weight, neighbor_weights,
         avg_computation, cpu_output, tensor, recv_neighbors, send_neighbors, output, device]()
@@ -370,8 +349,12 @@
           int recv_size = bluefog_neighbor_size();
           if(!send_neighbors.empty()) recv_size = recv_neighbors.size();
           if (recv_size > 0) {
-            int first_dim = output.size(0) / recv_size;
->>>>>>> 777bea48
+            bool is_output_cpu_half = is_cpu_half_tensor(output);
+            ::torch::Tensor output_buffer = get_tensor_buffer(output, is_output_cpu_half);
+            bool is_tensor_cpu_half = is_cpu_half_tensor(tensor);
+            ::torch::Tensor tensor_buffer = get_tensor_buffer(tensor, is_tensor_cpu_half);
+            
+            int first_dim = output_buffer.size(0) / recv_size;
             std::vector<int64_t> shape_vector;
             shape_vector.push_back(first_dim);
             for (int idx = 1; idx < tensor_buffer.dim(); ++idx) {
