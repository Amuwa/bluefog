--- conflicted
+++ resolved
@@ -468,14 +468,9 @@
                          "the same time")
     is_hierarchical = False
     handle = getattr(mpi_lib, function)(tensor, output, self_weight, neighbor_weights,
-<<<<<<< HEAD
                                         send_neighbors, dynamic_neighbors_enabled,
                                         enable_topo_check, avg_computation,
-                                        name.encode() if name is not None else "")
-=======
-                                        send_neighbors, enable_topo_check, avg_computation,
                                         is_hierarchical, name.encode() if name is not None else "")
->>>>>>> fc4701e8
     _handle_map[handle] = (tensor, output)
     return handle
 
