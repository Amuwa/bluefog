--- conflicted
+++ resolved
@@ -1058,12 +1058,8 @@
     mpi_lib.bluefog_torch_win_mutex_acquire(name, ranks, for_self)
 
 
-<<<<<<< HEAD
 def _win_mutex_release(name, ranks, for_self):
     mpi_lib.bluefog_torch_win_mutex_release(name, ranks, for_self)
-=======
-def _win_mutex_release(name, ranks, exclusive):
-    mpi_lib.bluefog_torch_win_mutex_release(name, ranks, exclusive)
 
 
 def win_associated_p(name: str) -> float:
@@ -1090,5 +1086,4 @@
 
 def turn_off_win_ops_with_associated_p():
     """Turn off the global state of win operations with associated p."""
-    mpi_lib.bluefog_torch_set_win_ops_with_associated_p_state(False)
->>>>>>> e89e618b
+    mpi_lib.bluefog_torch_set_win_ops_with_associated_p_state(False)