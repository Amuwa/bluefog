// Modifications copyright (C) 2020 Bluefog Team. All Rights Reserved.
// Copyright 2019 Uber Technologies, Inc. All Rights Reserved.
//
// Licensed under the Apache License, Version 2.0 (the "License");
// you may not use this file except in compliance with the License.
// You may obtain a copy of the License at
//
//     http://www.apache.org/licenses/LICENSE-2.0
//
// Unless required by applicable law or agreed to in writing, software
// distributed under the License is distributed on an "AS IS" BASIS,
// WITHOUT WARRANTIES OR CONDITIONS OF ANY KIND, either express or implied.
// See the License for the specific language governing permissions and
// limitations under the License.
// ==============================================================================

#ifndef BLUEFOG_TORCH_MPI_OPS_H
#define BLUEFOG_TORCH_MPI_OPS_H

#include <unordered_map>

#include "../common/common.h"
#include <TH/TH.h>

#if HAVE_CUDA
#include <THC/THC.h>
#endif

namespace bluefog {
namespace torch {

#define ALLREDUCE_H(torch_Tensor, THTensor)                                    \
  extern "C" int bluefog_torch_allreduce_nonblocking_##torch_Tensor(           \
      THTensor* tensor, THTensor* output, int average,                         \
      bool is_hierarchical_local, char* name);

ALLREDUCE_H(torch_IntTensor, THIntTensor)
ALLREDUCE_H(torch_LongTensor, THLongTensor)
ALLREDUCE_H(torch_HalfTensor, THHalfTensor)
ALLREDUCE_H(torch_FloatTensor, THFloatTensor)
ALLREDUCE_H(torch_DoubleTensor, THDoubleTensor)

#if HAVE_CUDA
ALLREDUCE_H(torch_cuda_IntTensor, THCudaIntTensor)
ALLREDUCE_H(torch_cuda_LongTensor, THCudaLongTensor)
ALLREDUCE_H(torch_cuda_HalfTensor, THCudaHalfTensor)
ALLREDUCE_H(torch_cuda_FloatTensor, THCudaTensor)
ALLREDUCE_H(torch_cuda_DoubleTensor, THCudaDoubleTensor)
#endif

#define BROADCAST_H(torch_Tensor, THTensor)                                     \
  extern "C" int bluefog_torch_broadcast_nonblocking_##torch_Tensor(            \
      THTensor* tensor, THTensor* output, int root_rank, char* name);

BROADCAST_H(torch_ByteTensor, THByteTensor)
BROADCAST_H(torch_CharTensor, THCharTensor)
BROADCAST_H(torch_ShortTensor, THShortTensor)
BROADCAST_H(torch_IntTensor, THIntTensor)
BROADCAST_H(torch_LongTensor, THLongTensor)
BROADCAST_H(torch_HalfTensor, THHalfTensor)
BROADCAST_H(torch_FloatTensor, THFloatTensor)
BROADCAST_H(torch_DoubleTensor, THDoubleTensor)

#if HAVE_CUDA
BROADCAST_H(torch_cuda_IntTensor, THCudaIntTensor)
BROADCAST_H(torch_cuda_LongTensor, THCudaLongTensor)
BROADCAST_H(torch_cuda_HalfTensor, THCudaHalfTensor)
BROADCAST_H(torch_cuda_FloatTensor, THCudaTensor)
BROADCAST_H(torch_cuda_DoubleTensor, THCudaDoubleTensor)
#endif

#define ALLGATHER_H(torch_Tensor, THTensor)                                    \
  extern "C" int bluefog_torch_allgather_nonblocking_##torch_Tensor(           \
      THTensor* tensor, THTensor* output, char* name);

ALLGATHER_H(torch_ByteTensor, THByteTensor)
ALLGATHER_H(torch_CharTensor, THCharTensor)
ALLGATHER_H(torch_ShortTensor, THShortTensor)
ALLGATHER_H(torch_IntTensor, THIntTensor)
ALLGATHER_H(torch_LongTensor, THLongTensor)
ALLGATHER_H(torch_HalfTensor, THHalfTensor)
ALLGATHER_H(torch_FloatTensor, THFloatTensor)
ALLGATHER_H(torch_DoubleTensor, THDoubleTensor)

#if HAVE_CUDA
ALLGATHER_H(torch_cuda_IntTensor, THCudaIntTensor)
ALLGATHER_H(torch_cuda_LongTensor, THCudaLongTensor)
ALLGATHER_H(torch_cuda_HalfTensor, THCudaHalfTensor)
ALLGATHER_H(torch_cuda_FloatTensor, THCudaTensor)
ALLGATHER_H(torch_cuda_DoubleTensor, THCudaDoubleTensor)
#endif

#define NEIGHBOR_ALLGATHER_H(torch_Tensor, THTensor)                              \
  extern "C" int bluefog_torch_neighbor_allgather_nonblocking_##torch_Tensor(     \
      THTensor* tensor, THTensor* output, char* name);

NEIGHBOR_ALLGATHER_H(torch_ByteTensor, THByteTensor)
NEIGHBOR_ALLGATHER_H(torch_CharTensor, THCharTensor)
NEIGHBOR_ALLGATHER_H(torch_ShortTensor, THShortTensor)
NEIGHBOR_ALLGATHER_H(torch_IntTensor, THIntTensor)
NEIGHBOR_ALLGATHER_H(torch_LongTensor, THLongTensor)
NEIGHBOR_ALLGATHER_H(torch_HalfTensor, THHalfTensor)
NEIGHBOR_ALLGATHER_H(torch_FloatTensor, THFloatTensor)
NEIGHBOR_ALLGATHER_H(torch_DoubleTensor, THDoubleTensor)

#if HAVE_CUDA
NEIGHBOR_ALLGATHER_H(torch_cuda_IntTensor, THCudaIntTensor)
NEIGHBOR_ALLGATHER_H(torch_cuda_LongTensor, THCudaLongTensor)
NEIGHBOR_ALLGATHER_H(torch_cuda_HalfTensor, THCudaHalfTensor)
NEIGHBOR_ALLGATHER_H(torch_cuda_FloatTensor, THCudaTensor)
NEIGHBOR_ALLGATHER_H(torch_cuda_DoubleTensor, THCudaDoubleTensor)
#endif

#define NEIGHBOR_ALLREDUCE_H(torch_Tensor, THTensor)                             \
  extern "C" int bluefog_torch_neighbor_allreduce_nonblocking_##torch_Tensor(    \
      THTensor* tensor, THTensor* output, double self_weight,                    \
      const std::unordered_map<int, double>& neighbor_weights,                   \
<<<<<<< HEAD
      const std::vector<int>& send_neighbors, bool dynamic_neighbors_enabled,    \
      bool enable_topo_check, bool avg_computation, char* name);
=======
      const std::vector<int>& send_neighbors, bool enable_topo_check,            \
      bool avg_computation, bool is_hierarchical, char* name);
>>>>>>> fc4701e8

NEIGHBOR_ALLREDUCE_H(torch_HalfTensor, THHalfTensor)
NEIGHBOR_ALLREDUCE_H(torch_FloatTensor, THFloatTensor)
NEIGHBOR_ALLREDUCE_H(torch_DoubleTensor, THDoubleTensor)

#if HAVE_CUDA
NEIGHBOR_ALLREDUCE_H(torch_cuda_HalfTensor, THCudaHalfTensor)
NEIGHBOR_ALLREDUCE_H(torch_cuda_FloatTensor, THCudaTensor)
NEIGHBOR_ALLREDUCE_H(torch_cuda_DoubleTensor, THCudaDoubleTensor)
#endif

#define PAIR_GOSSIP_H(torch_Tensor, THTensor)                             \
  extern "C" int bluefog_torch_pair_gossip_nonblocking_##torch_Tensor(    \
      THTensor* tensor, THTensor* output, int target_rank,                \
      double self_weight,  double pair_weight,  bool avg_computation,     \
      char* name);

PAIR_GOSSIP_H(torch_HalfTensor, THHalfTensor)
PAIR_GOSSIP_H(torch_FloatTensor, THFloatTensor)
PAIR_GOSSIP_H(torch_DoubleTensor, THDoubleTensor)

#if HAVE_CUDA
PAIR_GOSSIP_H(torch_cuda_HalfTensor, THCudaHalfTensor)
PAIR_GOSSIP_H(torch_cuda_FloatTensor, THCudaTensor)
PAIR_GOSSIP_H(torch_cuda_DoubleTensor, THCudaDoubleTensor)
#endif

extern "C" int bluefog_torch_poll(int handle);
extern "C" void bluefog_torch_wait_and_clear(int handle);
extern "C" void bluefog_torch_barrier();

}  // namespace torch
}  // namespace bluefog

#endif  // BLUEFOG_TORCH_MPI_OPS_H<|MERGE_RESOLUTION|>--- conflicted
+++ resolved
@@ -115,13 +115,9 @@
   extern "C" int bluefog_torch_neighbor_allreduce_nonblocking_##torch_Tensor(    \
       THTensor* tensor, THTensor* output, double self_weight,                    \
       const std::unordered_map<int, double>& neighbor_weights,                   \
-<<<<<<< HEAD
       const std::vector<int>& send_neighbors, bool dynamic_neighbors_enabled,    \
-      bool enable_topo_check, bool avg_computation, char* name);
-=======
-      const std::vector<int>& send_neighbors, bool enable_topo_check,            \
-      bool avg_computation, bool is_hierarchical, char* name);
->>>>>>> fc4701e8
+      bool enable_topo_check, bool avg_computation, bool is_hierarchical,
+      char* name);
 
 NEIGHBOR_ALLREDUCE_H(torch_HalfTensor, THHalfTensor)
 NEIGHBOR_ALLREDUCE_H(torch_FloatTensor, THFloatTensor)
