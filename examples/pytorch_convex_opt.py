""" Run basic consensus algorithm.

mpirun -np 16 --oversubscribe python pytorch_convex_opt.py
"""
import torch
import numpy as np
import bluefog.torch as bf
from bluefog.common import topology_util


def bfprint(*args, **kwargs):
    if bf.rank() == 0:
        print(*args, **kwargs)


bf.init()

x = torch.FloatTensor(1000, 1000).fill_(1).mul_(bf.rank())
for i in range(50):
    x = bf.neighbor_allreduce(x, name='ybc')
    print(i, end='\r')

# Expected average should be (0+1+2+...+size-1)/(size) = (size-1)/2
print("Rank {}: Normal consensus result".format(bf.rank()),x[0,0])

# Change to star topology with hasting rule, which should be unbiased as well.
bf.set_topology(topology_util.StarGraph(bf.size()), is_weighted=True)
x = torch.FloatTensor(1000, 1000).fill_(1).mul_(bf.rank())
for i in range(50):
    x = bf.neighbor_allreduce(x, name='liuji')
    print(i, end='\r')

# Expected average should be (0+1+2+...+size-1)/(size) = (size-1)/2
print("Rank {}: consensus with weights".format(bf.rank()), x[0,0])

# Use win_accumulate to simulate the push-sum algorithm (sync).
bf.set_topology(topology_util.PowerTwoRingGraph(bf.size()))
outdegree = len(bf.out_neighbor_ranks())
indegree = len(bf.in_neighbor_ranks())

# Remember we do not create buffer with 0.
<<<<<<< HEAD
p = torch.Tensor([[1.0/bf.size()/(indegree+1)]])
bf.win_create(p, name="p_buff")
p = bf.win_sync_then_collect(name="p_buff")

x = torch.Tensor([[bf.rank()/(indegree+1)]])
=======
# we append the p at the last of data.
x = torch.Tensor([bf.rank()/(indegree+1), 1.0/bf.size()/(indegree+1)])
>>>>>>> 9d543d03
bf.win_create(x, name="x_buff")
x = bf.win_sync_then_collect(name="x_buff")

for i in range(100):
    bf.win_accumulate(
        x, name="x_buff",
        dst_weights={rank: 1.0 / (outdegree + 1) for rank in bf.out_neighbor_ranks()},
        require_mutex=True)
    x.div_(1+outdegree)
    x = bf.win_sync_then_collect(name="x_buff")

bf.barrier()
# Do not forget to sync at last!
x = bf.win_sync_then_collect(name="x_buff")

print("Rank {}: consensus with win ops p: {}, x: {}, x/p: {}".format(bf.rank(), x[1], x[0], x[0] / x[1]))

sum_push_sum = bf.allreduce(x[0]/x[1], average=False)
if bf.rank() == 0:
    print("Total Sum ", sum_push_sum)

p_push_sum = bf.allreduce(x[1], average=False)
if bf.rank() == 0:
    print("Total Sum ", p_push_sum)

bf.win_free(name="x_buff")<|MERGE_RESOLUTION|>--- conflicted
+++ resolved
@@ -38,17 +38,10 @@
 outdegree = len(bf.out_neighbor_ranks())
 indegree = len(bf.in_neighbor_ranks())
 
-# Remember we do not create buffer with 0.
-<<<<<<< HEAD
-p = torch.Tensor([[1.0/bf.size()/(indegree+1)]])
-bf.win_create(p, name="p_buff")
-p = bf.win_sync_then_collect(name="p_buff")
-
-x = torch.Tensor([[bf.rank()/(indegree+1)]])
-=======
 # we append the p at the last of data.
 x = torch.Tensor([bf.rank()/(indegree+1), 1.0/bf.size()/(indegree+1)])
->>>>>>> 9d543d03
+
+# Remember we do not create buffer with 0.
 bf.win_create(x, name="x_buff")
 x = bf.win_sync_then_collect(name="x_buff")
 
